--- conflicted
+++ resolved
@@ -436,21 +436,7 @@
 
 When comparing names, it can be helpful to [construct a single comparison for for comparing the forename and surname](./comparison_templates.ipynb#forename-and-surname-comparisons) of two records. If a splink model has a single comparison for forename and surname, one of the major benefits is being able to consider the term frequency of the full name, as well as for forename and surname individually.
 
-<<<<<<< HEAD
-> Comparison 'Exact match vs. Date_Of_Birth within damerau-levenshtein threshold 1 vs. Dates within the following thresholds Month(s): 1, Year(s): 1, Year(s): 10 vs. anything else' of "date_of_birth".
->
-> Similarity is assessed using the following ComparisonLevels:
->
->    - 'Null' with SQL rule: "first_name_l" IS NULL OR "first_name_r" IS NULL
->    - 'Exact match first_name' with SQL rule: "first_name_l" = "first_name_r"
->    - 'Exact match first_name_dm' with SQL rule: "first_name_dm_l" = "first_name_dm_r"
->    - 'Damerau_levenshtein <= 1' with SQL rule: damerau_levenshtein("first_name_l", "first_name_r") <= 1
->    - 'Jaro_winkler_similarity >= 0.9' with SQL rule: jaro_winkler_similarity("first_name_l", "first_name_r") >= 0.9
->    - 'Jaro_winkler_similarity >= 0.8' with SQL rule: jaro_winkler_similarity("first_name_l", "first_name_r") >= 0.8
->    - 'All other comparisons' with SQL rule: ELSE
-=======
 For example, in the UK, “Mohammed Khan” is a relatively common full name despite neither "Mohammed" or "Khan" occurring frequently as forename or surname, respectively. 
->>>>>>> effaf24f
 
 For more on term frequency, see the dedicated [topic guide](term_frequency.md).
 
@@ -477,7 +463,6 @@
     |  2 |           2 | Julia        | Taylor    | 2016-01-27 | London | hannah88@powers.com            |       0 | Julia  Taylor |
     |  3 |           3 | Julia        | Taylor    | 2015-10-29 |        | hannah88opowersc@m             |       0 | Julia  Taylor |
     |  4 |           4 | oNah         | Watson    | 2008-03-23 | Bolton | matthew78@ballard-mcdonald.net |       1 | oNah Watson   |
-
 
 Now that the `full_name` column has been added, it can be used within comparisons. For example, using the [forenname_surname_comparison](../comparison_template_library.md#splink.comparison_template_library.ForenameSurnameComparisonBase) function from the [comparison template library](customising_comparisons.ipynb#name-comparisons).
 
@@ -518,4 +503,15 @@
     >    - 'Exact match first_name' with SQL rule: "first_name_l" = "first_name_r"
     >    - 'Jaro_winkler_similarity surname >= 0.88' with SQL rule: jaro_winkler_similarity("surname_l", "surname_r") >= 0.88
     >    - 'Jaro_winkler_similarity first_name >= 0.88' with SQL rule: jaro_winkler_similarity("first_name_l", "first_name_r") >= 0.88
-    >    - 'All other comparisons' with SQL rule: ELSE+    >    - 'All other comparisons' with SQL rule: ELSE
+    
+> Comparison 'Exact match vs. Names with phonetic exact match vs. Names within jaro_winkler thresholds 0.95, 0.88 vs. anything else' of "first_name" and "first_name_dm".
+>
+> Similarity is assessed using the following ComparisonLevels:
+>
+>    - 'Null' with SQL rule: "first_name_l" IS NULL OR "first_name_r" IS NULL
+>    - 'Exact match first_name' with SQL rule: "first_name_l" = "first_name_r"
+>    - 'Exact match first_name_dm' with SQL rule: "first_name_dm_l" = "first_name_dm_r"
+>    - 'Jaro_winkler_similarity >= 0.95' with SQL rule: jaro_winkler_similarity("first_name_l", "first_name_r") >= 0.95
+>    - 'Jaro_winkler_similarity >= 0.88' with SQL rule: jaro_winkler_similarity("first_name_l", "first_name_r") >= 0.88
+>    - 'All other comparisons' with SQL rule: ELSE