--- conflicted
+++ resolved
@@ -85,11 +85,7 @@
   },
   {
    "cell_type": "code",
-<<<<<<< HEAD
    "execution_count": 19,
-=======
-   "execution_count": 10,
->>>>>>> 43067891
    "metadata": {},
    "outputs": [
     {
@@ -124,11 +120,7 @@
   },
   {
    "cell_type": "code",
-<<<<<<< HEAD
    "execution_count": 20,
-=======
-   "execution_count": 11,
->>>>>>> 43067891
    "metadata": {},
    "outputs": [
     {
@@ -144,11 +136,7 @@
        " 'comparison_description': 'Exact match vs. anything else'}"
       ]
      },
-<<<<<<< HEAD
      "execution_count": 20,
-=======
-     "execution_count": 11,
->>>>>>> 43067891
      "metadata": {},
      "output_type": "execute_result"
     }
@@ -166,11 +154,7 @@
   },
   {
    "cell_type": "code",
-<<<<<<< HEAD
    "execution_count": 21,
-=======
-   "execution_count": 12,
->>>>>>> 43067891
    "metadata": {},
    "outputs": [
     {
@@ -207,11 +191,7 @@
   },
   {
    "cell_type": "code",
-<<<<<<< HEAD
    "execution_count": 22,
-=======
-   "execution_count": 13,
->>>>>>> 43067891
    "metadata": {},
    "outputs": [],
    "source": [
@@ -246,11 +226,7 @@
   },
   {
    "cell_type": "code",
-<<<<<<< HEAD
    "execution_count": 23,
-=======
-   "execution_count": 14,
->>>>>>> 43067891
    "metadata": {},
    "outputs": [
     {
@@ -290,11 +266,7 @@
   },
   {
    "cell_type": "code",
-<<<<<<< HEAD
    "execution_count": 24,
-=======
-   "execution_count": 15,
->>>>>>> 43067891
    "metadata": {},
    "outputs": [],
    "source": [
@@ -333,11 +305,7 @@
   },
   {
    "cell_type": "code",
-<<<<<<< HEAD
    "execution_count": 25,
-=======
-   "execution_count": 16,
->>>>>>> 43067891
    "metadata": {},
    "outputs": [
     {
@@ -388,11 +356,7 @@
   },
   {
    "cell_type": "code",
-<<<<<<< HEAD
    "execution_count": 26,
-=======
-   "execution_count": 17,
->>>>>>> 43067891
    "metadata": {},
    "outputs": [],
    "source": [
@@ -426,11 +390,7 @@
   },
   {
    "cell_type": "code",
-<<<<<<< HEAD
    "execution_count": 27,
-=======
-   "execution_count": 18,
->>>>>>> 43067891
    "metadata": {},
    "outputs": [],
    "source": [
@@ -489,7 +449,6 @@
    "source": [
     "## Creating Comparisons for specific data types\n",
     "\n",
-<<<<<<< HEAD
     "Similarity is defined differently for types of data (e.g. names, dates of birth, postcodes, addresses, ids). Below are examples of how to structure comparisons for a variety of data types."
    ]
   },
@@ -784,9 +743,6 @@
    "metadata": {},
    "source": [
     "Which can be used as the basis for a more custom comparison, as in [Method 4](#method-4-providing-the-spec-as-a-dictionary), if desired."
-=======
-    "For creating comparisons by data type, see the dedicated [topic guide](comparison_templates.ipynb)."
->>>>>>> 43067891
    ]
   },
   {
