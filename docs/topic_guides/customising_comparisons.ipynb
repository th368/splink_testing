{
 "cells": [
  {
   "cell_type": "markdown",
   "metadata": {},
   "source": [
    "# Defining and customising how record comparisons are made\n",
    "\n",
    "A key feature of Splink is the ability to customise how record comparisons are made - that is, how similarity is defined for different data types.  For example, the definition of similarity that is appropriate for a date of birth field is different than for a first name field.\n",
    "\n",
    "By tailoring the definitions of similarity, linking models are more effectively able to distinguish beteween different gradations of similarity, leading to more accurate data linking models.\n",
    "\n",
    "Note that for performance reasons, Splink requires the user to define `n` discrete levels (gradations) of similarity.\n",
    "\n",
    "## Comparing information\n",
    "\n",
    "Comparisons are defined on pairwise record comparisons.  Suppose for instance your data contains `first_name` and `surname` and `dob`:\n",
    "\n",
    "|id |first_name|surname|dob       |\n",
    "|---|----------|-------|----------|\n",
    "|1  |john      |smith  |1991-04-11|\n",
    "|2  |jon       |smith  |1991-04-17|\n",
    "|3  |john      |smyth  |1991-04-11|\n",
    "\n",
    "To compare these records, at the blocking stage, Splink will set these records against each other in a table of pairwise record comparisons:\n",
    "\n",
    "|id_l|id_r|first_name_l|first_name_r|surname_l|surname_r|dob_l     |dob_r     |\n",
    "|----|----|------------|------------|---------|---------|----------|----------|\n",
    "|1   |2   |john        |jon         |smith    |smith    |1991-04-11|1991-04-17|\n",
    "|1   |3   |john        |john        |smith    |smyth    |1991-04-11|1991-04-11|\n",
    "|2   |3   |jon         |john        |smith    |smyth    |1991-04-17|1991-04-11|\n",
    "\n",
    "\n",
    "When defining comparisons, we are defining rules that operate on each row of this latter table of pairwise comparisons\n",
    "\n",
    "## `Comparisons`, `ComparisonTemplates` and `ComparisonLevels`\n",
    "\n",
    "A Splink model contains a collection of `Comparisons` and `ComparisonLevels` organised in a hierarchy.  An example is as follows:\n",
    "\n",
    "```\n",
    "Data Linking Model\n",
    "├─-- Comparison: Date of birth\n",
    "│    ├─-- ComparisonLevel: Exact match\n",
    "│    ├─-- ComparisonLevel: Up to one character difference\n",
    "│    ├─-- ComparisonLevel: Up to three character difference\n",
    "│    ├─-- ComparisonLevel: All other\n",
    "├─-- Comparison: Name\n",
    "│    ├─-- ComparisonLevel: Exact match on first name and surname\n",
    "│    ├─-- ComparisonLevel: Exact match on first name\n",
    "│    ├─-- etc.\n",
    "```\n",
    "\n",
    "A fuller description of `Comaprison`s and `ComparisonLevel`s can be found [here](https://moj-analytical-services.github.io/splink/comparison.html) and [here](https://moj-analytical-services.github.io/splink/comparison_level.html) respectively.\n",
    "\n",
    "\n",
    "How are these comparisons specified?\n",
    "\n"
   ]
  },
  {
   "cell_type": "markdown",
   "metadata": {},
   "source": [
    "### Three ways of specifying Comparisons\n",
    "\n",
    "In Splink, there are three ways of specifying `Comparisons`:\n",
    "\n",
    "- Using pre-baked comparisons from a backend's `ComparisonLibrary` or `ComparisonTemplateLibrary`.   (Most simple/succinct)\n",
    "- Composing pre-defined `ComparisonLevels` from a backend's `ComparisonLevelLibrary`\n",
    "- Writing a full spec of a `Comparison` by hand (most verbose/flexible)"
   ]
  },
  {
   "cell_type": "markdown",
   "metadata": {},
   "source": [
    "## Method 1: Using the `ComparisonLibrary`\n",
    "\n",
    "The `ComparisonLibrary` for a each backend (`DuckDB`, `Spark`, etc.) contains pre-baked similarity functions that cover many common use cases.\n",
    "\n",
    "These functions generate an entire `Comparison`, composed of several `ComparisonLevels`\n",
    "\n",
    "The following provides an example of using the `ComparisonLibrary` for DuckDB."
   ]
  },
  {
   "cell_type": "code",
   "execution_count": 6,
   "metadata": {},
   "outputs": [
    {
     "name": "stdout",
     "output_type": "stream",
     "text": [
      "Comparison 'Exact match vs. anything else' of \"first_name\".\n",
      "Similarity is assessed using the following ComparisonLevels:\n",
      "    - 'Null' with SQL rule: \"first_name_l\" IS NULL OR \"first_name_r\" IS NULL\n",
      "    - 'Exact match' with SQL rule: \"first_name_l\" = \"first_name_r\"\n",
      "    - 'All other comparisons' with SQL rule: ELSE\n",
      "\n"
     ]
    }
   ],
   "source": [
    "from splink.duckdb.duckdb_comparison_library import (\n",
    "    exact_match,\n",
    "    levenshtein_at_thresholds,\n",
    ")\n",
    "\n",
    "first_name_comparison = exact_match(\"first_name\")\n",
    "print(first_name_comparison.human_readable_description)"
   ]
  },
  {
   "cell_type": "markdown",
   "metadata": {},
   "source": [
    "Note that, under the hood, these functions generate a Python dictionary, which conforms to the underlying `.json` specification of a model:"
   ]
  },
  {
   "cell_type": "code",
   "execution_count": 7,
   "metadata": {},
   "outputs": [
    {
     "data": {
      "text/plain": [
       "{'output_column_name': 'first_name',\n",
       " 'comparison_levels': [{'sql_condition': '\"first_name_l\" IS NULL OR \"first_name_r\" IS NULL',\n",
       "   'label_for_charts': 'Null',\n",
       "   'is_null_level': True},\n",
       "  {'sql_condition': '\"first_name_l\" = \"first_name_r\"',\n",
       "   'label_for_charts': 'Exact match'},\n",
       "  {'sql_condition': 'ELSE', 'label_for_charts': 'All other comparisons'}],\n",
       " 'comparison_description': 'Exact match vs. anything else'}"
      ]
     },
     "execution_count": 7,
     "metadata": {},
     "output_type": "execute_result"
    }
   ],
   "source": [
    "first_name_comparison.as_dict()"
   ]
  },
  {
   "cell_type": "markdown",
   "metadata": {},
   "source": [
    "We can now generate a second, more complex comparison:"
   ]
  },
  {
   "cell_type": "code",
   "execution_count": 8,
   "metadata": {},
   "outputs": [
    {
     "name": "stdout",
     "output_type": "stream",
     "text": [
      "Comparison 'Exact match vs. levenshtein at thresholds 1, 2 vs. anything else' of \"dob\".\n",
      "Similarity is assessed using the following ComparisonLevels:\n",
      "    - 'Null' with SQL rule: \"dob_l\" IS NULL OR \"dob_r\" IS NULL\n",
      "    - 'Exact match' with SQL rule: \"dob_l\" = \"dob_r\"\n",
      "    - 'Levenshtein <= 1' with SQL rule: levenshtein(\"dob_l\", \"dob_r\") <= 1\n",
      "    - 'Levenshtein <= 2' with SQL rule: levenshtein(\"dob_l\", \"dob_r\") <= 2\n",
      "    - 'All other comparisons' with SQL rule: ELSE\n",
      "\n"
     ]
    }
   ],
   "source": [
    "from splink.duckdb.duckdb_comparison_library import (\n",
    "    exact_match,\n",
    "    levenshtein_at_thresholds,\n",
    ")\n",
    "\n",
    "dob_comparison = levenshtein_at_thresholds(\"dob\", [1, 2])\n",
    "print(dob_comparison.human_readable_description)"
   ]
  },
  {
   "cell_type": "markdown",
   "metadata": {},
   "source": [
    "These `Comparisons` can be specified in a data linking model as follows:"
   ]
  },
  {
   "cell_type": "code",
   "execution_count": 9,
   "metadata": {},
   "outputs": [],
   "source": [
    "settings = {\n",
    "    \"link_type\": \"dedupe_only\",\n",
    "    \"blocking_rules_to_generate_predictions\": [\n",
    "        \"l.first_name = r.first_name\",\n",
    "        \"l.surname = r.surname\",\n",
    "    ],\n",
    "    \"comparisons\": [\n",
    "        exact_match(\"first_name\"),\n",
    "        levenshtein_at_thresholds(\"dob\", [1, 2]),\n",
    "    ],\n",
    "}"
   ]
  },
  {
   "cell_type": "markdown",
   "metadata": {},
   "source": [
    "## Method 2: Using the `ComparisonTemplateLibrary`\n",
    "\n",
    "The `ComparisonTemplateLibrary` is very similar to `ComparisonLibrary` in that it contains pre-baked similarity functions for each backend (DuckDB, Spark, etc.) to cover common use cases.\n",
    "\n",
    "The key difference is that `ComparisonTemplateLibrary` contains functions to generate a 'best practice' `Comparison` based on the type of data in a given column. This includes: \n",
    " \n",
    "- How comparison is structured (what comparison levels are included, and in what order) \n",
    "- Default parameters (e.g. `levenshtein_thresholds = [1,2]`)\n",
    "\n",
    "The following provides an example of using the ComparisonTemplateLibrary for DuckDB."
   ]
  },
  {
   "cell_type": "code",
   "execution_count": 10,
   "metadata": {},
   "outputs": [
    {
     "name": "stdout",
     "output_type": "stream",
     "text": [
      "Comparison 'Exact match vs. Dates within levenshtein thresholds 1, 2 vs. Dates within the following thresholds Year(s): 1, Year(s): 10 vs. anything else' of \"date_of_birth\".\n",
      "Similarity is assessed using the following ComparisonLevels:\n",
      "    - 'Null' with SQL rule: \"date_of_birth_l\" IS NULL OR \"date_of_birth_r\" IS NULL\n",
      "    - 'Exact match' with SQL rule: \"date_of_birth_l\" = \"date_of_birth_r\"\n",
      "    - 'Levenshtein <= 1' with SQL rule: levenshtein(\"date_of_birth_l\", \"date_of_birth_r\") <= 1\n",
      "    - 'Levenshtein <= 2' with SQL rule: levenshtein(\"date_of_birth_l\", \"date_of_birth_r\") <= 2\n",
      "    - 'Within 1 year' with SQL rule: \n",
      "        abs(date_diff('year', \"date_of_birth_l\", \"date_of_birth_r\")) <= 1\n",
      "    \n",
      "    - 'Within 10 years' with SQL rule: \n",
      "        abs(date_diff('year', \"date_of_birth_l\", \"date_of_birth_r\")) <= 10\n",
      "    \n",
      "    - 'All other comparisons' with SQL rule: ELSE\n",
      "\n"
     ]
    }
   ],
   "source": [
    "from splink.duckdb.duckdb_comparison_template_library import (\n",
    "    date_comparison\n",
    ")\n",
    "\n",
    "date_of_birth_comparison = date_comparison(\"date_of_birth\")\n",
    "print(date_of_birth_comparison.human_readable_description)"
   ]
  },
  {
   "cell_type": "markdown",
   "metadata": {},
   "source": [
    "These `Comparisons` can be specified in a data linking model as follows:"
   ]
  },
  {
   "cell_type": "code",
   "execution_count": 11,
   "metadata": {},
   "outputs": [],
   "source": [
    "settings = {\n",
    "    \"link_type\": \"dedupe_only\",\n",
    "    \"blocking_rules_to_generate_predictions\": [\n",
    "        \"l.first_name = r.first_name\",\n",
    "        \"l.surname = r.surname\",\n",
    "    ],\n",
    "    \"comparisons\": [\n",
    "        exact_match(\"first_name\"),\n",
    "        date_comparison(\"dob\"),\n",
    "\n",
    "    ]\n",
    "}"
   ]
  },
  {
   "cell_type": "markdown",
   "metadata": {},
   "source": [
    "You can customise a `ComparisonTemplate` by choosing your own values for the [function parameters](../comparison_template_library.md), but for anything more bespoke you will want to construct a `Comparison` with `ComparisonLevels` or provide the spec as a dictionary."
   ]
  },
  {
   "cell_type": "markdown",
   "metadata": {},
   "source": [
    "## Method 3: `ComparisonLevels`\n",
    "\n",
    "The `ComparisonLevels` API provides a lower-level API that gives the user greater control over their comparisons.\n",
    "\n",
    "For example, the user may wish to specify a comparison that has levels for a match on dmetaphone and jaro_winkler of the `first_name` field.  \n",
    "\n",
    "The below example assumes the user has derived a column `dmeta_first_name` which contains the dmetaphone of the first name."
   ]
  },
  {
   "cell_type": "code",
   "execution_count": 12,
   "metadata": {},
   "outputs": [
    {
     "name": "stdout",
     "output_type": "stream",
     "text": [
      "Comparison 'First name jaro dmeta' of `first_name` and `dmeta_first_name`.\n",
      "Similarity is assessed using the following ComparisonLevels:\n",
      "    - 'Null' with SQL rule: `first_name_l` IS NULL OR `first_name_r` IS NULL\n",
      "    - 'Exact match' with SQL rule: `first_name_l` = `first_name_r`\n",
      "    - 'Exact match' with SQL rule: `dmeta_first_name_l` = `dmeta_first_name_r`\n",
      "    - 'All other comparisons' with SQL rule: ELSE\n",
      "\n"
     ]
    }
   ],
   "source": [
    "from splink.spark.spark_comparison_level_library import (\n",
    "    exact_match_level,\n",
    "    null_level,\n",
    "    else_level,\n",
    ")\n",
    "from splink.spark.spark_comparison_library import levenshtein_at_thresholds\n",
    "\n",
    "comparison_first_name = {\n",
    "    \"output_column_name\": \"first_name\",\n",
    "    \"comparison_description\": \"First name jaro dmeta\",\n",
    "    \"comparison_levels\": [\n",
    "        null_level(\"first_name\"),\n",
    "        exact_match_level(\"first_name\", term_frequency_adjustments=True),\n",
    "        exact_match_level(\"dmeta_first_name\", term_frequency_adjustments=True),\n",
    "        else_level(),\n",
    "    ],\n",
    "}\n",
    "\n",
    "\n",
    "from splink.comparison import Comparison\n",
    "\n",
    "print(Comparison(comparison_first_name).human_readable_description)"
   ]
  },
  {
   "cell_type": "markdown",
   "metadata": {},
   "source": [
    "This can now be specified in the settings dictionary as follows:"
   ]
  },
  {
   "cell_type": "code",
   "execution_count": 13,
   "metadata": {},
   "outputs": [],
   "source": [
    "settings = {\n",
    "    \"link_type\": \"dedupe_only\",\n",
    "    \"blocking_rules_to_generate_predictions\": [\n",
    "        \"l.first_name = r.first_name\",\n",
    "        \"l.surname = r.surname\",\n",
    "    ],\n",
    "    \"comparisons\": [\n",
    "        comparison_first_name,  # The comparison specified above using ComparisonLevels\n",
    "        levenshtein_at_thresholds(\n",
    "            \"dob\", [1, 2], term_frequency_adjustments=True\n",
    "        ),  # From comparison_library\n",
    "    ],\n",
    "}"
   ]
  },
  {
   "cell_type": "markdown",
   "metadata": {},
   "source": [
    "## Method 4: Providing the spec as a dictionary\n",
    "\n",
    "Ultimately, comparisons are specified as a dictionary which conforms to [the formal `jsonschema` specification of the settings dictionary](https://github.com/moj-analytical-services/splink/blob/master/splink/files/settings_jsonschema.json) and [here](https://moj-analytical-services.github.io/splink/).\n",
    "\n",
    "The library functions described above are convenience functions that provide a shorthand way to produce valid dictionaries.\n",
    "\n",
    "For maximium control over your settings, you can specify your comparisons as a dictionary."
   ]
  },
  {
   "cell_type": "code",
   "execution_count": 14,
   "metadata": {},
   "outputs": [],
   "source": [
    "comparison_first_name = {\n",
    "    \"output_column_name\": \"first_name\",\n",
    "    \"comparison_description\": \"First name jaro dmeta\",\n",
    "    \"comparison_levels\": [\n",
    "        {\n",
    "            \"sql_condition\": \"first_name_l IS NULL OR first_name_r IS NULL\",\n",
    "            \"label_for_charts\": \"Null\",\n",
    "            \"is_null_level\": True,\n",
    "        },\n",
    "        {\n",
    "            \"sql_condition\": \"first_name_l = first_name_r\",\n",
    "            \"label_for_charts\": \"Exact match\",\n",
    "            \"tf_adjustment_column\": \"first_name\",\n",
    "            \"tf_adjustment_weight\": 1.0,\n",
    "            \"tf_minimum_u_value\": 0.001,\n",
    "        },\n",
    "        {\n",
    "            \"sql_condition\": \"dmeta_first_name_l = dmeta_first_name_r\",\n",
    "            \"label_for_charts\": \"Exact match\",\n",
    "            \"tf_adjustment_column\": \"dmeta_first_name\",\n",
    "            \"tf_adjustment_weight\": 1.0,\n",
    "        },\n",
    "        {\n",
    "            \"sql_condition\": \"jaro_winkler_sim(first_name_l, first_name_r) > 0.8\",\n",
    "            \"label_for_charts\": \"Exact match\",\n",
    "            \"tf_adjustment_column\": \"first_name\",\n",
    "            \"tf_adjustment_weight\": 0.5,\n",
    "            \"tf_minimum_u_value\": 0.001,\n",
    "        },\n",
    "        {\"sql_condition\": \"ELSE\", \"label_for_charts\": \"All other comparisons\"},\n",
    "    ],\n",
    "}\n",
    "\n",
    "settings = {\n",
    "    \"link_type\": \"dedupe_only\",\n",
    "    \"blocking_rules_to_generate_predictions\": [\n",
    "        \"l.first_name = r.first_name\",\n",
    "        \"l.surname = r.surname\",\n",
    "    ],\n",
    "    \"comparisons\": [\n",
    "        comparison_first_name,  # The comparison specified above using the dict\n",
    "        levenshtein_at_thresholds(\n",
    "            \"dob\", [1, 2], term_frequency_adjustments=True\n",
    "        ),  # From comparison_library\n",
    "    ],\n",
    "}"
   ]
  },
  {
   "attachments": {},
   "cell_type": "markdown",
   "metadata": {},
   "source": [
    "## Creating Comparisons for specific data types\n",
    "\n",
    "Similarity is defined differently for types of data (e.g. names, dates of birth, postcodes, addresses, ids). Below are examples of how to structure comparisons for a variety of data types."
   ]
  },
  {
   "cell_type": "markdown",
   "metadata": {},
   "source": [
    "### Date Comparisons\n",
    "\n",
    "Date comparisons are generally structured as: \n",
    "\n",
    "- Null level  \n",
    "- Exact match  \n",
    "- Fuzzy match ([using metric of choice](comparators.md))  \n",
    "- Interval match (within X days/months/years)  \n",
    "- Else level\n",
    "\n",
    "The [comparison_template_library](#method-2-using-the-comparisontemplatelibrary) contains the `date_comparison` function which gives this structure, with some pre-defined parameters, out-of-the-box."
   ]
  },
  {
   "cell_type": "code",
   "execution_count": 15,
   "metadata": {},
   "outputs": [
    {
     "name": "stdout",
     "output_type": "stream",
     "text": [
      "Comparison 'Exact match vs. Dates within levenshtein thresholds 1, 2 vs. Dates within the following thresholds Year(s): 1, Year(s): 10 vs. anything else' of \"date_of_birth\".\n",
      "Similarity is assessed using the following ComparisonLevels:\n",
      "    - 'Null' with SQL rule: \"date_of_birth_l\" IS NULL OR \"date_of_birth_r\" IS NULL\n",
      "    - 'Exact match' with SQL rule: \"date_of_birth_l\" = \"date_of_birth_r\"\n",
      "    - 'Levenshtein <= 1' with SQL rule: levenshtein(\"date_of_birth_l\", \"date_of_birth_r\") <= 1\n",
      "    - 'Levenshtein <= 2' with SQL rule: levenshtein(\"date_of_birth_l\", \"date_of_birth_r\") <= 2\n",
      "    - 'Within 1 year' with SQL rule: \n",
      "        abs(date_diff('year', \"date_of_birth_l\", \"date_of_birth_r\")) <= 1\n",
      "    \n",
      "    - 'Within 10 years' with SQL rule: \n",
      "        abs(date_diff('year', \"date_of_birth_l\", \"date_of_birth_r\")) <= 10\n",
      "    \n",
      "    - 'All other comparisons' with SQL rule: ELSE\n",
      "\n"
     ]
    }
   ],
   "source": [
    "from splink.duckdb.duckdb_comparison_template_library import (\n",
    "    date_comparison\n",
    ")\n",
    "\n",
    "date_of_birth_comparison = date_comparison(\"date_of_birth\")\n",
    "print(date_of_birth_comparison.human_readable_description)"
   ]
  },
  {
   "cell_type": "markdown",
   "metadata": {},
   "source": [
    "While also allowing flexibility to change the paramaters and/or fuzzy matching comparison level.\n",
    "\n",
    "For example:"
   ]
  },
  {
   "cell_type": "code",
   "execution_count": 16,
   "metadata": {},
   "outputs": [
    {
     "name": "stdout",
     "output_type": "stream",
     "text": [
      "Comparison 'Exact match vs. Dates within jaro_winkler threshold 0.88 vs. Dates within the following thresholds Month(s): 1, Year(s): 1 vs. anything else' of \"date_of_birth\".\n",
      "Similarity is assessed using the following ComparisonLevels:\n",
      "    - 'Null' with SQL rule: \"date_of_birth_l\" IS NULL OR \"date_of_birth_r\" IS NULL\n",
      "    - 'Exact match' with SQL rule: \"date_of_birth_l\" = \"date_of_birth_r\"\n",
      "    - 'Jaro_winkler_similarity >= 0.88' with SQL rule: jaro_winkler_similarity(\"date_of_birth_l\", \"date_of_birth_r\") >= 0.88\n",
      "    - 'Within 1 month' with SQL rule: \n",
      "        abs(date_diff('month', \"date_of_birth_l\", \"date_of_birth_r\")) <= 1\n",
      "    \n",
      "    - 'Within 1 year' with SQL rule: \n",
      "        abs(date_diff('year', \"date_of_birth_l\", \"date_of_birth_r\")) <= 1\n",
      "    \n",
      "    - 'All other comparisons' with SQL rule: ELSE\n",
      "\n"
     ]
    }
   ],
   "source": [
    "date_of_birth_comparison = date_comparison(\n",
    "                                    \"date_of_birth\",\n",
    "                                    levenshtein_thresholds=[],\n",
    "                                    jaro_winkler_thresholds=[0.88],\n",
    "                                    datediff_thresholds=[1, 1],\n",
    "                                    datediff_metrics=[\"month\", \"year\"])\n",
    "print(date_of_birth_comparison.human_readable_description)"
   ]
  },
  {
   "attachments": {},
   "cell_type": "markdown",
   "metadata": {},
   "source": [
    "To see this as a specifications dictionary you can call"
   ]
  },
  {
   "cell_type": "code",
   "execution_count": 17,
   "metadata": {},
   "outputs": [
    {
     "data": {
      "text/plain": [
       "{'output_column_name': 'date_of_birth',\n",
       " 'comparison_levels': [{'sql_condition': '\"date_of_birth_l\" IS NULL OR \"date_of_birth_r\" IS NULL',\n",
       "   'label_for_charts': 'Null',\n",
       "   'is_null_level': True},\n",
       "  {'sql_condition': '\"date_of_birth_l\" = \"date_of_birth_r\"',\n",
       "   'label_for_charts': 'Exact match'},\n",
       "  {'sql_condition': 'jaro_winkler_similarity(\"date_of_birth_l\", \"date_of_birth_r\") >= 0.88',\n",
       "   'label_for_charts': 'Jaro_winkler_similarity >= 0.88'},\n",
       "  {'sql_condition': '\\n        abs(date_diff(\\'month\\', \"date_of_birth_l\", \"date_of_birth_r\")) <= 1\\n    ',\n",
       "   'label_for_charts': 'Within 1 month'},\n",
       "  {'sql_condition': '\\n        abs(date_diff(\\'year\\', \"date_of_birth_l\", \"date_of_birth_r\")) <= 1\\n    ',\n",
       "   'label_for_charts': 'Within 1 year'},\n",
       "  {'sql_condition': 'ELSE', 'label_for_charts': 'All other comparisons'}],\n",
       " 'comparison_description': 'Exact match vs. Dates within jaro_winkler threshold 0.88 vs. Dates within the following thresholds Month(s): 1, Year(s): 1 vs. anything else'}"
      ]
     },
     "execution_count": 17,
     "metadata": {},
     "output_type": "execute_result"
    }
   ],
   "source": [
    "date_of_birth_comparison.as_dict()"
   ]
  },
  {
   "attachments": {},
   "cell_type": "markdown",
   "metadata": {},
   "source": [
    "Which can be used as the basis for a more custom comparison, as in [Method 4](#method-4-providing-the-spec-as-a-dictionary), if desired."
   ]
  },
  {
   "attachments": {},
   "cell_type": "markdown",
   "metadata": {},
   "source": [
    "### Name Comparisons\n",
    "\n",
    "Name comparisons for an individual name column (e.g. forename, surname) are generally structured as: \n",
    "\n",
    "- Null level  \n",
    "- Exact match  \n",
    "- Fuzzy match ([using metric of choice](comparators.md))  \n",
    "- Else level\n",
    "\n",
    "The [comparison_template_library](#method-2-using-the-comparisontemplatelibrary) contains the `name_comparison` function which gives this structure, with some pre-defined parameters, out-of-the-box."
   ]
  },
  {
   "cell_type": "code",
   "execution_count": 18,
   "metadata": {},
   "outputs": [
    {
     "name": "stdout",
     "output_type": "stream",
     "text": [
      "Comparison 'Exact match vs. Names within jaro_winkler thresholds 0.95, 0.88 vs. anything else' of \"first_name\".\n",
      "Similarity is assessed using the following ComparisonLevels:\n",
      "    - 'Null' with SQL rule: \"first_name_l\" IS NULL OR \"first_name_r\" IS NULL\n",
      "    - 'Exact match first_name' with SQL rule: \"first_name_l\" = \"first_name_r\"\n",
      "    - 'Jaro_winkler_similarity >= 0.95' with SQL rule: jaro_winkler_similarity(\"first_name_l\", \"first_name_r\") >= 0.95\n",
      "    - 'Jaro_winkler_similarity >= 0.88' with SQL rule: jaro_winkler_similarity(\"first_name_l\", \"first_name_r\") >= 0.88\n",
      "    - 'All other comparisons' with SQL rule: ELSE\n",
      "\n"
     ]
    }
   ],
   "source": [
    "from splink.duckdb.duckdb_comparison_template_library import (\n",
    "    name_comparison\n",
    ")\n",
    "\n",
    "first_name_comparison = name_comparison(\"first_name\")\n",
    "print(first_name_comparison.human_readable_description)"
   ]
  },
  {
   "attachments": {},
   "cell_type": "markdown",
   "metadata": {},
   "source": [
    "While also allowing flexibility to change the paramaters and/or fuzzy matching comparison level.\n",
    "\n",
    "For example:"
   ]
  },
  {
   "cell_type": "code",
   "execution_count": 19,
   "metadata": {},
   "outputs": [
    {
     "name": "stdout",
     "output_type": "stream",
     "text": [
      "Comparison 'Exact match vs. Names with phonetic exact match vs. Dates within levenshtein threshold 2 vs. Names within jaccard threshold 1 vs. anything else' of \"surname\" and \"surname_dm\".\n",
      "Similarity is assessed using the following ComparisonLevels:\n",
      "    - 'Null' with SQL rule: \"surname_l\" IS NULL OR \"surname_r\" IS NULL\n",
      "    - 'Exact match surname' with SQL rule: \"surname_l\" = \"surname_r\"\n",
      "    - 'Exact match surname_dm' with SQL rule: \"surname_dm_l\" = \"surname_dm_r\"\n",
      "    - 'Levenshtein <= 2' with SQL rule: levenshtein(\"surname_l\", \"surname_r\") <= 2\n",
      "    - 'Jaccard >= 1' with SQL rule: jaccard(\"surname_l\", \"surname_r\") >= 1\n",
      "    - 'All other comparisons' with SQL rule: ELSE\n",
      "\n"
     ]
    }
   ],
   "source": [
    "surname_comparison = name_comparison(\n",
    "                                    \"surname\",\n",
    "                                    phonetic_col_name = \"surname_dm\",\n",
    "                                    term_frequency_adjustments_name = True,\n",
    "                                    levenshtein_thresholds=[2],\n",
    "                                    jaro_winkler_thresholds=[],\n",
    "                                    jaccard_thresholds=[1]\n",
    "                                    )\n",
    "print(surname_comparison.human_readable_description)"
   ]
  },
  {
   "attachments": {},
   "cell_type": "markdown",
   "metadata": {},
   "source": [
    "Where `surname_dm` refers to a column which has used the DoubleMetaphone algorithm on `surname` to give a phonetic spelling. This helps to catch names which sounds the same but have different spellings (e.g. Stephens vs Stevens). For more on Phonetic Transformations, see the [topic guide](phonetic.md)."
   ]
  },
  {
   "attachments": {},
   "cell_type": "markdown",
   "metadata": {},
   "source": [
    "To see this as a specifications dictionary you can call"
   ]
  },
  {
   "cell_type": "code",
   "execution_count": 20,
   "metadata": {},
   "outputs": [
    {
     "data": {
      "text/plain": [
       "{'output_column_name': 'custom_surname_surname_dm',\n",
       " 'comparison_levels': [{'sql_condition': '\"surname_l\" IS NULL OR \"surname_r\" IS NULL',\n",
       "   'label_for_charts': 'Null',\n",
       "   'is_null_level': True},\n",
       "  {'sql_condition': '\"surname_l\" = \"surname_r\"',\n",
       "   'label_for_charts': 'Exact match surname',\n",
       "   'tf_adjustment_column': 'surname',\n",
       "   'tf_adjustment_weight': 1.0},\n",
       "  {'sql_condition': '\"surname_dm_l\" = \"surname_dm_r\"',\n",
       "   'label_for_charts': 'Exact match surname_dm'},\n",
       "  {'sql_condition': 'levenshtein(\"surname_l\", \"surname_r\") <= 2',\n",
       "   'label_for_charts': 'Levenshtein <= 2'},\n",
       "  {'sql_condition': 'jaccard(\"surname_l\", \"surname_r\") >= 1',\n",
       "   'label_for_charts': 'Jaccard >= 1'},\n",
       "  {'sql_condition': 'ELSE', 'label_for_charts': 'All other comparisons'}],\n",
       " 'comparison_description': 'Exact match vs. Names with phonetic exact match vs. Dates within levenshtein threshold 2 vs. Names within jaccard threshold 1 vs. anything else'}"
      ]
     },
     "execution_count": 20,
     "metadata": {},
     "output_type": "execute_result"
    }
   ],
   "source": [
    "surname_comparison.as_dict()"
   ]
  },
  {
   "attachments": {},
   "cell_type": "markdown",
   "metadata": {},
   "source": [
    "Which can be used as the basis for a more custom comparison, as in [Method 4](#method-4-providing-the-spec-as-a-dictionary), if desired."
   ]
  }
 ],
 "metadata": {
  "kernelspec": {
<<<<<<< HEAD
   "display_name": "Python 3.9.2 ('splink-venv': venv)",
=======
   "display_name": "Python 3",
>>>>>>> 16c88e96
   "language": "python",
   "name": "python3"
  },
  "language_info": {
   "codemirror_mode": {
    "name": "ipython",
    "version": 3
   },
   "file_extension": ".py",
   "mimetype": "text/x-python",
   "name": "python",
   "nbconvert_exporter": "python",
   "pygments_lexer": "ipython3",
<<<<<<< HEAD
   "version": "3.9.2"
  },
  "vscode": {
   "interpreter": {
    "hash": "a48c72d7d87a1a03872c2328bc7c3d312b8461ea67915604a878c0e034a87923"
=======
   "version": "3.8.2 (default, Jun  8 2021, 11:59:35) \n[Clang 12.0.5 (clang-1205.0.22.11)]"
  },
  "vscode": {
   "interpreter": {
    "hash": "31f2aee4e71d21fbe5cf8b01ff0e069b9275f58929596ceb00d14d90e3e16cd6"
>>>>>>> 16c88e96
   }
  }
 },
 "nbformat": 4,
 "nbformat_minor": 4
}<|MERGE_RESOLUTION|>--- conflicted
+++ resolved
@@ -85,22 +85,9 @@
   },
   {
    "cell_type": "code",
-   "execution_count": 6,
-   "metadata": {},
-   "outputs": [
-    {
-     "name": "stdout",
-     "output_type": "stream",
-     "text": [
-      "Comparison 'Exact match vs. anything else' of \"first_name\".\n",
-      "Similarity is assessed using the following ComparisonLevels:\n",
-      "    - 'Null' with SQL rule: \"first_name_l\" IS NULL OR \"first_name_r\" IS NULL\n",
-      "    - 'Exact match' with SQL rule: \"first_name_l\" = \"first_name_r\"\n",
-      "    - 'All other comparisons' with SQL rule: ELSE\n",
-      "\n"
-     ]
-    }
-   ],
+   "execution_count": null,
+   "metadata": {},
+   "outputs": [],
    "source": [
     "from splink.duckdb.duckdb_comparison_library import (\n",
     "    exact_match,\n",
@@ -120,27 +107,9 @@
   },
   {
    "cell_type": "code",
-   "execution_count": 7,
-   "metadata": {},
-   "outputs": [
-    {
-     "data": {
-      "text/plain": [
-       "{'output_column_name': 'first_name',\n",
-       " 'comparison_levels': [{'sql_condition': '\"first_name_l\" IS NULL OR \"first_name_r\" IS NULL',\n",
-       "   'label_for_charts': 'Null',\n",
-       "   'is_null_level': True},\n",
-       "  {'sql_condition': '\"first_name_l\" = \"first_name_r\"',\n",
-       "   'label_for_charts': 'Exact match'},\n",
-       "  {'sql_condition': 'ELSE', 'label_for_charts': 'All other comparisons'}],\n",
-       " 'comparison_description': 'Exact match vs. anything else'}"
-      ]
-     },
-     "execution_count": 7,
-     "metadata": {},
-     "output_type": "execute_result"
-    }
-   ],
+   "execution_count": null,
+   "metadata": {},
+   "outputs": [],
    "source": [
     "first_name_comparison.as_dict()"
    ]
@@ -154,24 +123,9 @@
   },
   {
    "cell_type": "code",
-   "execution_count": 8,
-   "metadata": {},
-   "outputs": [
-    {
-     "name": "stdout",
-     "output_type": "stream",
-     "text": [
-      "Comparison 'Exact match vs. levenshtein at thresholds 1, 2 vs. anything else' of \"dob\".\n",
-      "Similarity is assessed using the following ComparisonLevels:\n",
-      "    - 'Null' with SQL rule: \"dob_l\" IS NULL OR \"dob_r\" IS NULL\n",
-      "    - 'Exact match' with SQL rule: \"dob_l\" = \"dob_r\"\n",
-      "    - 'Levenshtein <= 1' with SQL rule: levenshtein(\"dob_l\", \"dob_r\") <= 1\n",
-      "    - 'Levenshtein <= 2' with SQL rule: levenshtein(\"dob_l\", \"dob_r\") <= 2\n",
-      "    - 'All other comparisons' with SQL rule: ELSE\n",
-      "\n"
-     ]
-    }
-   ],
+   "execution_count": null,
+   "metadata": {},
+   "outputs": [],
    "source": [
     "from splink.duckdb.duckdb_comparison_library import (\n",
     "    exact_match,\n",
@@ -191,7 +145,7 @@
   },
   {
    "cell_type": "code",
-   "execution_count": 9,
+   "execution_count": null,
    "metadata": {},
    "outputs": [],
    "source": [
@@ -226,30 +180,9 @@
   },
   {
    "cell_type": "code",
-   "execution_count": 10,
-   "metadata": {},
-   "outputs": [
-    {
-     "name": "stdout",
-     "output_type": "stream",
-     "text": [
-      "Comparison 'Exact match vs. Dates within levenshtein thresholds 1, 2 vs. Dates within the following thresholds Year(s): 1, Year(s): 10 vs. anything else' of \"date_of_birth\".\n",
-      "Similarity is assessed using the following ComparisonLevels:\n",
-      "    - 'Null' with SQL rule: \"date_of_birth_l\" IS NULL OR \"date_of_birth_r\" IS NULL\n",
-      "    - 'Exact match' with SQL rule: \"date_of_birth_l\" = \"date_of_birth_r\"\n",
-      "    - 'Levenshtein <= 1' with SQL rule: levenshtein(\"date_of_birth_l\", \"date_of_birth_r\") <= 1\n",
-      "    - 'Levenshtein <= 2' with SQL rule: levenshtein(\"date_of_birth_l\", \"date_of_birth_r\") <= 2\n",
-      "    - 'Within 1 year' with SQL rule: \n",
-      "        abs(date_diff('year', \"date_of_birth_l\", \"date_of_birth_r\")) <= 1\n",
-      "    \n",
-      "    - 'Within 10 years' with SQL rule: \n",
-      "        abs(date_diff('year', \"date_of_birth_l\", \"date_of_birth_r\")) <= 10\n",
-      "    \n",
-      "    - 'All other comparisons' with SQL rule: ELSE\n",
-      "\n"
-     ]
-    }
-   ],
+   "execution_count": null,
+   "metadata": {},
+   "outputs": [],
    "source": [
     "from splink.duckdb.duckdb_comparison_template_library import (\n",
     "    date_comparison\n",
@@ -268,7 +201,7 @@
   },
   {
    "cell_type": "code",
-   "execution_count": 11,
+   "execution_count": null,
    "metadata": {},
    "outputs": [],
    "source": [
@@ -308,23 +241,9 @@
   },
   {
    "cell_type": "code",
-   "execution_count": 12,
-   "metadata": {},
-   "outputs": [
-    {
-     "name": "stdout",
-     "output_type": "stream",
-     "text": [
-      "Comparison 'First name jaro dmeta' of `first_name` and `dmeta_first_name`.\n",
-      "Similarity is assessed using the following ComparisonLevels:\n",
-      "    - 'Null' with SQL rule: `first_name_l` IS NULL OR `first_name_r` IS NULL\n",
-      "    - 'Exact match' with SQL rule: `first_name_l` = `first_name_r`\n",
-      "    - 'Exact match' with SQL rule: `dmeta_first_name_l` = `dmeta_first_name_r`\n",
-      "    - 'All other comparisons' with SQL rule: ELSE\n",
-      "\n"
-     ]
-    }
-   ],
+   "execution_count": null,
+   "metadata": {},
+   "outputs": [],
    "source": [
     "from splink.spark.spark_comparison_level_library import (\n",
     "    exact_match_level,\n",
@@ -359,7 +278,7 @@
   },
   {
    "cell_type": "code",
-   "execution_count": 13,
+   "execution_count": null,
    "metadata": {},
    "outputs": [],
    "source": [
@@ -393,7 +312,7 @@
   },
   {
    "cell_type": "code",
-   "execution_count": 14,
+   "execution_count": null,
    "metadata": {},
    "outputs": [],
    "source": [
@@ -474,30 +393,9 @@
   },
   {
    "cell_type": "code",
-   "execution_count": 15,
-   "metadata": {},
-   "outputs": [
-    {
-     "name": "stdout",
-     "output_type": "stream",
-     "text": [
-      "Comparison 'Exact match vs. Dates within levenshtein thresholds 1, 2 vs. Dates within the following thresholds Year(s): 1, Year(s): 10 vs. anything else' of \"date_of_birth\".\n",
-      "Similarity is assessed using the following ComparisonLevels:\n",
-      "    - 'Null' with SQL rule: \"date_of_birth_l\" IS NULL OR \"date_of_birth_r\" IS NULL\n",
-      "    - 'Exact match' with SQL rule: \"date_of_birth_l\" = \"date_of_birth_r\"\n",
-      "    - 'Levenshtein <= 1' with SQL rule: levenshtein(\"date_of_birth_l\", \"date_of_birth_r\") <= 1\n",
-      "    - 'Levenshtein <= 2' with SQL rule: levenshtein(\"date_of_birth_l\", \"date_of_birth_r\") <= 2\n",
-      "    - 'Within 1 year' with SQL rule: \n",
-      "        abs(date_diff('year', \"date_of_birth_l\", \"date_of_birth_r\")) <= 1\n",
-      "    \n",
-      "    - 'Within 10 years' with SQL rule: \n",
-      "        abs(date_diff('year', \"date_of_birth_l\", \"date_of_birth_r\")) <= 10\n",
-      "    \n",
-      "    - 'All other comparisons' with SQL rule: ELSE\n",
-      "\n"
-     ]
-    }
-   ],
+   "execution_count": null,
+   "metadata": {},
+   "outputs": [],
    "source": [
     "from splink.duckdb.duckdb_comparison_template_library import (\n",
     "    date_comparison\n",
@@ -518,29 +416,9 @@
   },
   {
    "cell_type": "code",
-   "execution_count": 16,
-   "metadata": {},
-   "outputs": [
-    {
-     "name": "stdout",
-     "output_type": "stream",
-     "text": [
-      "Comparison 'Exact match vs. Dates within jaro_winkler threshold 0.88 vs. Dates within the following thresholds Month(s): 1, Year(s): 1 vs. anything else' of \"date_of_birth\".\n",
-      "Similarity is assessed using the following ComparisonLevels:\n",
-      "    - 'Null' with SQL rule: \"date_of_birth_l\" IS NULL OR \"date_of_birth_r\" IS NULL\n",
-      "    - 'Exact match' with SQL rule: \"date_of_birth_l\" = \"date_of_birth_r\"\n",
-      "    - 'Jaro_winkler_similarity >= 0.88' with SQL rule: jaro_winkler_similarity(\"date_of_birth_l\", \"date_of_birth_r\") >= 0.88\n",
-      "    - 'Within 1 month' with SQL rule: \n",
-      "        abs(date_diff('month', \"date_of_birth_l\", \"date_of_birth_r\")) <= 1\n",
-      "    \n",
-      "    - 'Within 1 year' with SQL rule: \n",
-      "        abs(date_diff('year', \"date_of_birth_l\", \"date_of_birth_r\")) <= 1\n",
-      "    \n",
-      "    - 'All other comparisons' with SQL rule: ELSE\n",
-      "\n"
-     ]
-    }
-   ],
+   "execution_count": null,
+   "metadata": {},
+   "outputs": [],
    "source": [
     "date_of_birth_comparison = date_comparison(\n",
     "                                    \"date_of_birth\",\n",
@@ -561,33 +439,9 @@
   },
   {
    "cell_type": "code",
-   "execution_count": 17,
-   "metadata": {},
-   "outputs": [
-    {
-     "data": {
-      "text/plain": [
-       "{'output_column_name': 'date_of_birth',\n",
-       " 'comparison_levels': [{'sql_condition': '\"date_of_birth_l\" IS NULL OR \"date_of_birth_r\" IS NULL',\n",
-       "   'label_for_charts': 'Null',\n",
-       "   'is_null_level': True},\n",
-       "  {'sql_condition': '\"date_of_birth_l\" = \"date_of_birth_r\"',\n",
-       "   'label_for_charts': 'Exact match'},\n",
-       "  {'sql_condition': 'jaro_winkler_similarity(\"date_of_birth_l\", \"date_of_birth_r\") >= 0.88',\n",
-       "   'label_for_charts': 'Jaro_winkler_similarity >= 0.88'},\n",
-       "  {'sql_condition': '\\n        abs(date_diff(\\'month\\', \"date_of_birth_l\", \"date_of_birth_r\")) <= 1\\n    ',\n",
-       "   'label_for_charts': 'Within 1 month'},\n",
-       "  {'sql_condition': '\\n        abs(date_diff(\\'year\\', \"date_of_birth_l\", \"date_of_birth_r\")) <= 1\\n    ',\n",
-       "   'label_for_charts': 'Within 1 year'},\n",
-       "  {'sql_condition': 'ELSE', 'label_for_charts': 'All other comparisons'}],\n",
-       " 'comparison_description': 'Exact match vs. Dates within jaro_winkler threshold 0.88 vs. Dates within the following thresholds Month(s): 1, Year(s): 1 vs. anything else'}"
-      ]
-     },
-     "execution_count": 17,
-     "metadata": {},
-     "output_type": "execute_result"
-    }
-   ],
+   "execution_count": null,
+   "metadata": {},
+   "outputs": [],
    "source": [
     "date_of_birth_comparison.as_dict()"
    ]
@@ -619,24 +473,9 @@
   },
   {
    "cell_type": "code",
-   "execution_count": 18,
-   "metadata": {},
-   "outputs": [
-    {
-     "name": "stdout",
-     "output_type": "stream",
-     "text": [
-      "Comparison 'Exact match vs. Names within jaro_winkler thresholds 0.95, 0.88 vs. anything else' of \"first_name\".\n",
-      "Similarity is assessed using the following ComparisonLevels:\n",
-      "    - 'Null' with SQL rule: \"first_name_l\" IS NULL OR \"first_name_r\" IS NULL\n",
-      "    - 'Exact match first_name' with SQL rule: \"first_name_l\" = \"first_name_r\"\n",
-      "    - 'Jaro_winkler_similarity >= 0.95' with SQL rule: jaro_winkler_similarity(\"first_name_l\", \"first_name_r\") >= 0.95\n",
-      "    - 'Jaro_winkler_similarity >= 0.88' with SQL rule: jaro_winkler_similarity(\"first_name_l\", \"first_name_r\") >= 0.88\n",
-      "    - 'All other comparisons' with SQL rule: ELSE\n",
-      "\n"
-     ]
-    }
-   ],
+   "execution_count": null,
+   "metadata": {},
+   "outputs": [],
    "source": [
     "from splink.duckdb.duckdb_comparison_template_library import (\n",
     "    name_comparison\n",
@@ -658,25 +497,9 @@
   },
   {
    "cell_type": "code",
-   "execution_count": 19,
-   "metadata": {},
-   "outputs": [
-    {
-     "name": "stdout",
-     "output_type": "stream",
-     "text": [
-      "Comparison 'Exact match vs. Names with phonetic exact match vs. Dates within levenshtein threshold 2 vs. Names within jaccard threshold 1 vs. anything else' of \"surname\" and \"surname_dm\".\n",
-      "Similarity is assessed using the following ComparisonLevels:\n",
-      "    - 'Null' with SQL rule: \"surname_l\" IS NULL OR \"surname_r\" IS NULL\n",
-      "    - 'Exact match surname' with SQL rule: \"surname_l\" = \"surname_r\"\n",
-      "    - 'Exact match surname_dm' with SQL rule: \"surname_dm_l\" = \"surname_dm_r\"\n",
-      "    - 'Levenshtein <= 2' with SQL rule: levenshtein(\"surname_l\", \"surname_r\") <= 2\n",
-      "    - 'Jaccard >= 1' with SQL rule: jaccard(\"surname_l\", \"surname_r\") >= 1\n",
-      "    - 'All other comparisons' with SQL rule: ELSE\n",
-      "\n"
-     ]
-    }
-   ],
+   "execution_count": null,
+   "metadata": {},
+   "outputs": [],
    "source": [
     "surname_comparison = name_comparison(\n",
     "                                    \"surname\",\n",
@@ -707,35 +530,9 @@
   },
   {
    "cell_type": "code",
-   "execution_count": 20,
-   "metadata": {},
-   "outputs": [
-    {
-     "data": {
-      "text/plain": [
-       "{'output_column_name': 'custom_surname_surname_dm',\n",
-       " 'comparison_levels': [{'sql_condition': '\"surname_l\" IS NULL OR \"surname_r\" IS NULL',\n",
-       "   'label_for_charts': 'Null',\n",
-       "   'is_null_level': True},\n",
-       "  {'sql_condition': '\"surname_l\" = \"surname_r\"',\n",
-       "   'label_for_charts': 'Exact match surname',\n",
-       "   'tf_adjustment_column': 'surname',\n",
-       "   'tf_adjustment_weight': 1.0},\n",
-       "  {'sql_condition': '\"surname_dm_l\" = \"surname_dm_r\"',\n",
-       "   'label_for_charts': 'Exact match surname_dm'},\n",
-       "  {'sql_condition': 'levenshtein(\"surname_l\", \"surname_r\") <= 2',\n",
-       "   'label_for_charts': 'Levenshtein <= 2'},\n",
-       "  {'sql_condition': 'jaccard(\"surname_l\", \"surname_r\") >= 1',\n",
-       "   'label_for_charts': 'Jaccard >= 1'},\n",
-       "  {'sql_condition': 'ELSE', 'label_for_charts': 'All other comparisons'}],\n",
-       " 'comparison_description': 'Exact match vs. Names with phonetic exact match vs. Dates within levenshtein threshold 2 vs. Names within jaccard threshold 1 vs. anything else'}"
-      ]
-     },
-     "execution_count": 20,
-     "metadata": {},
-     "output_type": "execute_result"
-    }
-   ],
+   "execution_count": null,
+   "metadata": {},
+   "outputs": [],
    "source": [
     "surname_comparison.as_dict()"
    ]
@@ -751,11 +548,7 @@
  ],
  "metadata": {
   "kernelspec": {
-<<<<<<< HEAD
-   "display_name": "Python 3.9.2 ('splink-venv': venv)",
-=======
-   "display_name": "Python 3",
->>>>>>> 16c88e96
+   "display_name": "splink_dev_env",
    "language": "python",
    "name": "python3"
   },
@@ -769,19 +562,11 @@
    "name": "python",
    "nbconvert_exporter": "python",
    "pygments_lexer": "ipython3",
-<<<<<<< HEAD
-   "version": "3.9.2"
+   "version": "3.10.8"
   },
   "vscode": {
    "interpreter": {
-    "hash": "a48c72d7d87a1a03872c2328bc7c3d312b8461ea67915604a878c0e034a87923"
-=======
-   "version": "3.8.2 (default, Jun  8 2021, 11:59:35) \n[Clang 12.0.5 (clang-1205.0.22.11)]"
-  },
-  "vscode": {
-   "interpreter": {
-    "hash": "31f2aee4e71d21fbe5cf8b01ff0e069b9275f58929596ceb00d14d90e3e16cd6"
->>>>>>> 16c88e96
+    "hash": "40ed3ce993a5a5d83f829fe220d0ce5dc391ba3c1504651e486245c4727b11f2"
    }
   }
  },
