--- conflicted
+++ resolved
@@ -44,11 +44,19 @@
 
 ---
 
-<<<<<<< HEAD
 ::: splink.comparison_template_library.ForenameSurnameComparisonBase
-=======
+    handler: python
+    selection:
+      members:
+        -  __init__
+    rendering:
+      show_root_heading: true
+      show_source: false
+      heading_level: 2
+
+---
+
 ::: splink.comparison_template_library.PostcodeComparisonBase
->>>>>>> 04bf8866
     handler: python
     selection:
       members:
