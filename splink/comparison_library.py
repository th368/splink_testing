from __future__ import annotations

from .comparison import Comparison
from .comparison_library_utils import (
    comparison_at_thresholds_error_logger,
    datediff_error_logger,
    distance_threshold_comparison_levels,
    distance_threshold_description,
)
from .misc import ensure_is_iterable


class ExactMatchBase(Comparison):
    def __init__(
        self,
        col_name,
        regex_extract: str = None,
        valid_string_regex: str = None,
        term_frequency_adjustments=False,
        m_probability_exact_match=None,
        m_probability_else=None,
        include_colname_in_charts_label=False,
    ) -> Comparison:
        """A comparison of the data in `col_name` with two levels:
        - Exact match
        - Anything else

        Args:
            col_name (str): The name of the column to compare
            regex_extract (str): Regular expression pattern to evaluate a match on.
            valid_string_regex (str): regular expression pattern that if not
                matched will result in column being treated as a null.
            term_frequency_adjustments (bool, optional): If True, term frequency
                adjustments will be made on the exact match level. Defaults to False.
            m_probability_exact_match (float, optional): If provided, overrides the
                default m probability for the exact match level. Defaults to None.
            m_probability_else (float, optional): If provided, overrides the
                default m probability for the 'anything else' level. Defaults to None.
            include_colname_in_charts_label: If true, append col name to label for
                charts.  Defaults to False.

        Examples:
            === "DuckDB"
                Create comparison with exact match level
                ``` python
                import splink.duckdb.duckdb_comparison_library as cl
                cl.exact_match("first_name")
                ```
                Create comparison with exact match level based on a
                substring of first_name as determined by a regular expression
                ``` python
                import splink.duckdb.duckdb_comparison_library as cl
                cl.exact_match("first_name", regex_extract="^[A-Z]{1,4}")
                ```
            === "Spark"
                Create comparison with exact match level
                ``` python
                import splink.spark.spark_comparison_library as cl
                cl.exact_match("first_name")
                ```
                Create comparison with exact match level based on a
                substring of first_name as determined by a regular expression
                ``` python
                import splink.spark.spark_comparison_library as cl
                cl.exact_match("first_name", regex_extract="^[A-Z]{1,4}")
            === "Athena"
                Create comparison with exact match level
                ``` python
                import splink.athena.athena_comparison_library as cl
                cl.exact_match("first_name")
                ```
                Create comparison with exact match level based on a
                substring of first_name as determined by a regular expression
                ``` python
                import splink.athena.athena_comparison_library as cl
                cl.exact_match("first_name", regex_extract="^[A-Z]{1,4}")
            === "SQLite"
                Create comparison with exact match level
                ``` python
                import splink.sqlite.sqlite_comparison_library as cl
                cl.exact_match("first_name")
                ```

        Returns:
            Comparison: A comparison for exact match that can be included in the Splink
                settings dictionary
        """

        comparison_dict = {
            "comparison_description": "Exact match vs. anything else",
            "comparison_levels": [
                self._null_level(col_name, valid_string_regex),
                self._exact_match_level(
                    col_name,
                    regex_extract=regex_extract,
                    term_frequency_adjustments=term_frequency_adjustments,
                    m_probability=m_probability_exact_match,
                    include_colname_in_charts_label=include_colname_in_charts_label,
                ),
                self._else_level(m_probability=m_probability_else),
            ],
        }
        super().__init__(comparison_dict)


class DistanceFunctionAtThresholdsComparisonBase(Comparison):
    def __init__(
        self,
        col_name: str,
        distance_function_name: str,
        distance_threshold_or_thresholds: float | list,
        regex_extract: str = None,
        valid_string_regex: str = None,
        higher_is_more_similar: bool = True,
        include_exact_match_level=True,
        term_frequency_adjustments=False,
        m_probability_exact_match=None,
        m_probability_or_probabilities_thres: float | list = None,
        m_probability_else=None,
    ) -> Comparison:
        """A comparison of the data in `col_name` with a user-provided distance
        function used to assess middle similarity levels.

        The user-provided distance function must exist in the SQL backend.

        An example of the output with default arguments and setting
        `distance_function_name` to `jaccard` and
        `distance_threshold_or_thresholds = [0.9,0.7]` would be

        - Exact match
        - Jaccard distance <= 0.9
        - Jaccard distance <= 0.7
        - Anything else

        Note: distance_function_at_thresholds() is primarily used in the
        backend to create the out-of-the-box cl.XXX_at_thresholds() functions

        Args:
            col_name (str): The name of the column to compare
            distance_function_name (str): The name of the distance function.
            distance_threshold_or_thresholds (Union[int, list], optional): The
                threshold(s) to use for the middle similarity level(s).
                Defaults to [1, 2].
            regex_extract (str): Regular expression pattern to evaluate a match on.
             valid_string_regex (str): regular expression pattern that if not
                matched will result in column being treated as a null.
            higher_is_more_similar (bool): If True, a higher value of the distance
                function indicates a higher similarity (e.g. jaro_winkler).
                If false, a higher value indicates a lower similarity
                (e.g. levenshtein).
            include_exact_match_level (bool, optional): If True, include an exact match
                level. Defaults to True.
            term_frequency_adjustments (bool, optional): If True, apply term frequency
                adjustments to the exact match level. Defaults to False.
            m_probability_exact_match (float, optional): If provided, overrides the
                default m probability for the exact match level. Defaults to None.
            m_probability_or_probabilities_thres (Union[float, list], optional):
                If provided, overrides the default m probabilities
                for the thresholds specified. Defaults to None.
            m_probability_else (float, optional): If provided, overrides the
                default m probability for the 'anything else' level. Defaults to None.

        Examples:
            === "DuckDB"
                Apply the `jaccard` function in a comparison with levels 0.9 and 0.7
                ``` python
                import splink.duckdb.duckdb_comparison_library as cl
                cl.distance_function_at_thresholds("name",
                                   distance_function_name = 'jaccard',
                                   distance_threshold_or_thresholds = [0.9, 0.7]
                                   )
                ```
                Apply the `jaccard` function in a comparison with levels 0.9 and 0.7 on
                a substring of name column as determined by a regular expression
                ``` python
                import splink.duckdb.duckdb_comparison_library as cl
                cl.distance_function_at_thresholds("name",
                                   distance_function_name = 'jaccard',
                                   distance_threshold_or_thresholds = [0.9, 0.7],
                                   regex_extract="^[A-Z]{1,4}
                                   )
                ```
            === "Spark"
                Apply the `jaccard` function in a comparison with levels 0.9 and 0.7
                ``` python
                import splink.spark.spark_comparison_library as cl
                cl.distance_function_at_thresholds("name",
                                   distance_function_name = 'jaccard',
                                   distance_threshold_or_thresholds = [0.9, 0.7]
                                   )
                ```
                Apply the `jaccard` function in a comparison with levels 0.9 and 0.7 on
                a substring of name column as determined by a regular expression
                ``` python
                import splink.spark.spark_comparison_library as cl
                cl.distance_function_at_thresholds("name",
                                   distance_function_name = 'jaccard',
                                   distance_threshold_or_thresholds = [0.9, 0.7],
                                   regex_extract="^[A-Z]{1,4}
                                   )
                ```
            === "Athena"
                Apply the `levenshtein_distance` function in a comparison with
                levels 1 and 2
                ``` python
                import splink.athena.athena_comparison_library as cl
                cl.distance_function_at_thresholds("name",
                                   distance_function_name = 'levenshtein_distance',
                                   distance_threshold_or_thresholds = [1, 2],
                                   higher_is_more_similar = False
                                   )
                ```
                Apply the `jaccard` function in a comparison with levels 0.9 and 0.7 on
                a substring of name column as determined by a regular expression
                ``` python
                import splink.athena.athena_comparison_library as cl
                cl.distance_function_at_thresholds("name",
                                   distance_function_name = 'jaccard',
                                   distance_threshold_or_thresholds = [0.9, 0.7],
                                   regex_extract="^[A-Z]{1,4}
                                   )
                ```

        Returns:
            Comparison: A comparison for a chosen distance function similarity that
                can be included in the Splink settings dictionary.
        """
        # Validate user inputs

        distance_threshold_or_thresholds = ensure_is_iterable(
            distance_threshold_or_thresholds
        )

        comparison_at_thresholds_error_logger(
            distance_function_name, distance_threshold_or_thresholds
        )

        comparison_levels = []
        comparison_levels.append(self._null_level(col_name, valid_string_regex))
        if include_exact_match_level:
            level = self._exact_match_level(
                col_name,
                term_frequency_adjustments=term_frequency_adjustments,
                m_probability=m_probability_exact_match,
            )
            comparison_levels.append(level)

        threshold_comparison_levels = distance_threshold_comparison_levels(
            self,
            col_name,
            distance_function_name,
            distance_threshold_or_thresholds,
            regex_extract,
            m_probability_or_probabilities_thres,
        )
        comparison_levels = comparison_levels + threshold_comparison_levels

        comparison_levels.append(
            self._else_level(m_probability=m_probability_else),
        )

        # Construct comparison description
        comparison_desc = ""
        if include_exact_match_level:
            comparison_desc += "Exact match vs. "

        threshold_desc = distance_threshold_description(
            col_name, distance_function_name, distance_threshold_or_thresholds
        )
        comparison_desc += threshold_desc

        comparison_desc += "anything else"

        comparison_dict = {
            "comparison_description": comparison_desc,
            "comparison_levels": comparison_levels,
        }
        super().__init__(comparison_dict)

    @property
    def _is_distance_subclass(self):
        return False


class LevenshteinAtThresholdsComparisonBase(DistanceFunctionAtThresholdsComparisonBase):
    def __init__(
        self,
        col_name: str,
        distance_threshold_or_thresholds: int | list = [1, 2],
        regex_extract: str = None,
        valid_string_regex: str = None,
        include_exact_match_level=True,
        term_frequency_adjustments=False,
        m_probability_exact_match=None,
        m_probability_or_probabilities_lev: float | list = None,
        m_probability_else=None,
    ) -> Comparison:
        """A comparison of the data in `col_name` with the levenshtein distance used to
        assess middle similarity levels.

        An example of the output with default arguments and setting
        `distance_threshold_or_thresholds = [1,2]` would be
        - Exact match
        - levenshtein distance <= 1
        - levenshtein distance <= 2
        - Anything else

        Args:
            col_name (str): The name of the column to compare
            distance_threshold_or_thresholds (Union[int, list], optional): The
                threshold(s) to use for the middle similarity level(s).
                Defaults to [1, 2].
            regex_extract (str): Regular expression pattern to evaluate a match on.
            valid_string_regex (str): regular expression pattern that if not
                matched will result in column being treated as a null.
            include_exact_match_level (bool, optional): If True, include an exact match
                level. Defaults to True.
            term_frequency_adjustments (bool, optional): If True, apply term frequency
                adjustments to the exact match level. Defaults to False.
            m_probability_exact_match (float, optional): If provided, overrides the
                default m probability for the exact match level. Defaults to None.
            m_probability_or_probabilities_lev (Union[float, list], optional):
                If provided, overrides the default m probabilities
                for the thresholds specified for given function. Defaults to None.
            m_probability_else (float, optional): If provided, overrides the
                default m probability for the 'anything else' level. Defaults to None.

        Examples:
            === "DuckDB"
                Create comparison with levenshtein match levels with distance <=1
                and <=2
                ``` python
                import splink.duckdb.duckdb_comparison_library as cl
                cl.levenshtein_at_thresholds("first_name", [1,2])
                ```
                Create comparison with levenshtein match levels with distance <=1
                and <=2
                on a substring of name column as determined by a regular expression
                ``` python
                import splink.duckdb.duckdb_comparison_library as cl
                cl.levenshtein_at_thresholds("first_name", [1,2], regex_extract="^A|B")
                ```
            === "Spark"
                Create comparison with levenshtein match levels with distance <=1
                and <=2
                ``` python
                import splink.spark.spark_comparison_library as cl
                cl.levenshtein_at_thresholds("first_name", [1,2])
                ```
                Create comparison with levenshtein match levels with distance <=1
                and <=2
                on a substring of name column as determined by a regular expression
                ``` python
                import splink.duckdb.duckdb_comparison_library as cl
                cl.levenshtein_at_thresholds("first_name", [1,2], regex_extract="^A|B")
                ```
            === "Athena"
                Create comparison with levenshtein match levels with distance <=1
                and <=2
                ``` python
                import splink.athena.athena_comparison_library as cl
                cl.levenshtein_at_thresholds("first_name", [1,2])
                ```
                Create comparison with levenshtein match levels with distance <=1
                and <=2
                on a substring of name column as determined by a regular expression
                ``` python
                import splink.athena.athena_comparison_library as cl
                cl.levenshtein_at_thresholds("first_name", [1,2], regex_extract="^A|B")
                ```

        Returns:
            Comparison: A comparison for Levenshtein similarity that can be included
                in the Splink settings dictionary.
        """

        super().__init__(
            col_name,
            self._levenshtein_name,
            distance_threshold_or_thresholds,
            regex_extract,
            valid_string_regex,
            False,
            include_exact_match_level,
            term_frequency_adjustments,
            m_probability_exact_match,
            m_probability_or_probabilities_lev,
            m_probability_else,
        )

    @property
    def _is_distance_subclass(self):
        return True


class JaccardAtThresholdsComparisonBase(DistanceFunctionAtThresholdsComparisonBase):
    def __init__(
        self,
        col_name: str,
        distance_threshold_or_thresholds: int | list = [0.9, 0.7],
        regex_extract: str = None,
        valid_string_regex: str = None,
        include_exact_match_level=True,
        term_frequency_adjustments=False,
        m_probability_exact_match=None,
        m_probability_or_probabilities_jac: float | list = None,
        m_probability_else=None,
    ) -> Comparison:
        """A comparison of the data in `col_name` with the jaccard distance used to
        assess middle similarity levels.

        An example of the output with default arguments and setting
        `distance_threshold_or_thresholds = [0.9,0.7]` would be
        - Exact match
        - Jaccard distance <= 0.9
        - Jaccard distance <= 0.7
        - Anything else

        Args:
            col_name (str): The name of the column to compare
            distance_threshold_or_thresholds (Union[int, list], optional): The
                threshold(s) to use for the middle similarity level(s).
                Defaults to [0.9, 0.7].
            regex_extract (str): Regular expression pattern to evaluate a match on.
            valid_string_regex (str): regular expression pattern that if not
                matched will result in column being treated as a null.
            include_exact_match_level (bool, optional): If True, include an exact match
                level. Defaults to True.
            term_frequency_adjustments (bool, optional): If True, apply term frequency
                adjustments to the exact match level. Defaults to False.
            m_probability_exact_match (float, optional): If provided, overrides the
                default m probability for the exact match level. Defaults to None.
            m_probability_or_probabilities_jac (Union[float, list], optional):
                If provided, overrides the default m probabilities
                for the thresholds specified for given function. Defaults to None.
            m_probability_else (float, optional): If provided, overrides the
                default m probability for the 'anything else' level. Defaults to None.

                Examples:
            === "DuckDB"
                Create comparison with jaccard match levels with similarity score >=0.9
                and >=0.7
                ``` python
                import splink.duckdb.duckdb_comparison_library as cl
                cl.jaccard_at_thresholds("first_name", [1,2])
                ```
                Create comparison with jaccard match levels with similarity score >=0.9
                and >=0.7 on a substring of name column as determined by a regular
                expression
                ``` python
                import splink.duckdb.duckdb_comparison_library as cl
                cl.jaccard_at_thresholds("first_name", [1,2], regex_extract="^A|B")
                ```
            === "Spark"
                Create comparison with jaccard match levels with similarity score >=0.9
                and >=0.7
                ``` python
                import splink.spark.spark_comparison_library as cl
                cl.jaccard_at_thresholds("first_name", [1,2])
                ```
                Create comparison with jaccard match levels with similarity score >=0.9
                and >=0.7 on a substring of name column as determined by a regular
                expression
                ``` python
                import splink.spark.spark_comparison_library as cl
                cl.jaccard_at_thresholds("first_name", [1,2], regex_extract="^A|B")
                ```

        Returns:
            Comparison: A comparison for Jaccard similarity that can be included
                in the Splink settings dictionary.
        """

        super().__init__(
            col_name,
            self._jaccard_name,
            distance_threshold_or_thresholds,
            regex_extract,
            valid_string_regex,
            True,
            include_exact_match_level,
            term_frequency_adjustments,
            m_probability_exact_match,
            m_probability_or_probabilities_jac,
            m_probability_else,
        )

    @property
    def _is_distance_subclass(self):
        return True


class JaroAtThresholdsComparisonBase(DistanceFunctionAtThresholdsComparisonBase):
    def __init__(
        self,
        col_name: str,
        distance_threshold_or_thresholds: int | list = [0.9, 0.7],
        regex_extract: str = None,
        valid_string_regex: str = None,
        include_exact_match_level=True,
        term_frequency_adjustments=False,
        m_probability_exact_match=None,
        m_probability_or_probabilities_jar: float | list = None,
        m_probability_else=None,
    ) -> Comparison:
        """A comparison of the data in `col_name` with the jaro distance used to
        assess middle similarity levels.

        An example of the output with default arguments and setting
        `distance_threshold_or_thresholds = [0.9, 0.7]` would be
        - Exact match
        - jaro distance <= 0.9
        - jaro distance <= 0.7
        - Anything else

        Args:
            col_name (str): The name of the column to compare
            distance_threshold_or_thresholds (Union[int, list], optional): The
                threshold(s) to use for the middle similarity level(s).
                Defaults to [0.9, 0.7].
            regex_extract (str): Regular expression pattern to evaluate a match on.
            valid_string_regex (str): regular expression pattern that if not
                matched will result in column being treated as a null.
            include_exact_match_level (bool, optional): If True, include an exact match
                level. Defaults to True.
            term_frequency_adjustments (bool, optional): If True, apply term frequency
                adjustments to the exact match level. Defaults to False.
            m_probability_exact_match (float, optional): If provided, overrides the
                default m probability for the exact match level. Defaults to None.
            m_probability_or_probabilities_jar (Union[float, list], optional):
                If provided, overrides the default m probabilities
                for the thresholds specified for given function. Defaults to None.
            m_probability_else (float, optional): If provided, overrides the
                default m probability for the 'anything else' level. Defaults to None.

        Examples:
            === "DuckDB"
                Create comparison with jaro match levels with similarity score >=0.9
                and >=0.7
                ``` python
                import splink.duckdb.duckdb_comparison_library as cl
                cl.jaro_at_thresholds("first_name", [0.9, 0.7])
                ```
                Create comparison with jaro match levels with similarity score >=0.9
                and >=0.7 on a substring of name column as determined by a regular
                expression
                ``` python
                import splink.duckdb.duckdb_comparison_library as cl
                cl.jaro_at_thresholds("first_name", [0.9, 0.7], regex_extract="^[A-Z]")
                ```
            === "Spark"
                Create comparison with jaro match levels with similarity score >=0.9
                and >=0.7
                ``` python
                import splink.spark.spark_comparison_library as cl
                cl.jaro_at_thresholds("first_name", [0.9, 0.7])
                ```
                Create comparison with jaro match levels with similarity score >=0.9
                and >=0.7 on a substring of name column as determined by a regular
                expression
                ``` python
                import splink.spark.spark_comparison_library as cl
                cl.jaro_at_thresholds("first_name", [0.9, 0.7], regex_extract="^[A-Z]")

        Returns:
            Comparison:
        """

        super().__init__(
            col_name,
            self._jaro_name,
            distance_threshold_or_thresholds,
            regex_extract,
            valid_string_regex,
            True,
            include_exact_match_level,
            term_frequency_adjustments,
            m_probability_exact_match,
            m_probability_or_probabilities_jar,
            m_probability_else,
        )

    @property
    def _is_distance_subclass(self):
        return True


class JaroWinklerAtThresholdsComparisonBase(DistanceFunctionAtThresholdsComparisonBase):
    def __init__(
        self,
        col_name: str,
        distance_threshold_or_thresholds: int | list = [0.9, 0.7],
        regex_extract: str = None,
        valid_string_regex: str = None,
        include_exact_match_level=True,
        term_frequency_adjustments=False,
        m_probability_exact_match=None,
        m_probability_or_probabilities_jw: float | list = None,
        m_probability_else=None,
    ) -> Comparison:
        """A comparison of the data in `col_name` with the jaro_winkler distance used to
        assess middle similarity levels.

        An example of the output with default arguments and setting
        `distance_threshold_or_thresholds = [0.9, 0.7]` would be
        - Exact match
        - jaro_winkler distance <= 0.9
        - jaro_winkler distance <= 0.7
        - Anything else

        Args:
            col_name (str): The name of the column to compare
            distance_threshold_or_thresholds (Union[int, list], optional): The
                threshold(s) to use for the middle similarity level(s).
                Defaults to [0.9, 0.7].
            regex_extract (str): Regular expression pattern to evaluate a match on.
            valid_string_regex (str): regular expression pattern that if not
                matched will result in column being treated as a null.
            include_exact_match_level (bool, optional): If True, include an exact match
                level. Defaults to True.
            term_frequency_adjustments (bool, optional): If True, apply term frequency
                adjustments to the exact match level. Defaults to False.
            m_probability_exact_match (float, optional): If provided, overrides the
                default m probability for the exact match level. Defaults to None.
            m_probability_or_probabilities_jw (Union[float, list], optional):
                If provided, overrides the default m probabilities
                for the thresholds specified for given function. Defaults to None.
            m_probability_else (float, optional): If provided, overrides the
                default m probability for the 'anything else' level. Defaults to None.


        Examples:
            === "DuckDB"
                Create comparison with jaro_winkler match levels with similarity score
                >=0.9
                and >=0.7
                ``` python
                import splink.duckdb.duckdb_comparison_library as cl
                cl.jaro_winkler_at_thresholds("first_name", [0.9, 0.7])
                ```
                Create comparison with jaro_winkler match levels with similarity score
                >=0.9
                and >=0.7 on a substring of name column as determined by a regular
                expression
                ``` python
                import splink.duckdb.duckdb_comparison_library as cl
                cl.jaro_winkler_at_thresholds("first_name",
                                              [0.9, 0.7],
                                              regex_extract="^[A-Z]"
                                              )
                ```
            === "Spark"
                Create comparison with jaro_winkler match levels with similarity score
                >=0.9
                and >=0.7
                ``` python
                import splink.spark.spark_comparison_library as cl
                cl.jaro_winkler_at_thresholds("first_name", [0.9, 0.7])
                ```
                Create comparison with jaro_winkler match levels with similarity score
                >=0.9
                and >=0.7 on a substring of name column as determined by a regular
                expression
                ``` python
                import splink.spark.spark_comparison_library as cl
                cl.jaro_winkler_at_thresholds("first_name",
                                              [0.9, 0.7],
                                              regex_extract="^[A-Z]"
                                              )
                ```

        Returns:
            Comparison: A comparison for Jaro Winkler similarity that can be included
                in the Splink settings dictionary.
        """

        super().__init__(
            col_name,
            self._jaro_winkler_name,
            distance_threshold_or_thresholds,
            regex_extract,
            valid_string_regex,
            True,
            include_exact_match_level,
            term_frequency_adjustments,
            m_probability_exact_match,
            m_probability_or_probabilities_jw,
            m_probability_else,
        )

    @property
    def _is_distance_subclass(self):
        return True


class ArrayIntersectAtSizesComparisonBase(Comparison):
    def __init__(
        self,
        col_name: str,
        size_or_sizes: int | list = [1],
        m_probability_or_probabilities_sizes: float | list = None,
        m_probability_else=None,
    ) -> Comparison:
        """A comparison of the data in array column `col_name` with various
        intersection sizes to assess similarity levels.

        An example of the output with default arguments and setting
        `size_or_sizes = [3, 1]` would be
        - Intersection has at least 3 elements
        - Intersection has at least 1 element (i.e. 1 or 2)
        - Anything else (i.e. empty intersection)

        Args:
            col_name (str): The name of the column to compare
            size_or_sizes (Union[int, list], optional): The size(s) of intersection
                to use for the non-'else' similarity level(s). Should be in
                descending order. Defaults to [1].
            m_probability_or_probabilities_sizes (Union[float, list], optional):
                If provided, overrides the default m probabilities
                for the sizes specified. Defaults to None.
            m_probability_else (float, optional): If provided, overrides the
                default m probability for the 'anything else' level. Defaults to None.

        Examples:
            === "DuckDB"
                ``` python
                import splink.duckdb.duckdb_comparison_library as cl
                cl.array_intersect_at_sizes("first_name", [3, 1])
                ```
            === "Spark"
                ``` python
                import splink.spark.spark_comparison_library as cl
                cl.array_intersect_at_sizes("first_name", [3, 1])
                ```
            === "Athena"
                ``` python
                import splink.athena.athena_comparison_library as cl
                cl.array_intersect_at_sizes("first_name", [3, 1])
                ```

        Returns:
            Comparison: A comparison for the intersection of arrays that can be included
                in the Splink settings dictionary.
        """

        sizes = ensure_is_iterable(size_or_sizes)
        if len(sizes) == 0:
            raise ValueError(
                "`size_or_sizes` must have at least one element, so that Comparison "
                "has more than just an 'else' level"
            )
        if any(size <= 0 for size in sizes):
            raise ValueError("All entries of `size_or_sizes` must be postive")

        if m_probability_or_probabilities_sizes is None:
            m_probability_or_probabilities_sizes = [None] * len(sizes)
        m_probabilities = ensure_is_iterable(m_probability_or_probabilities_sizes)

        comparison_levels = []
        comparison_levels.append(self._null_level(col_name))

        for size_intersect, m_prob in zip(sizes, m_probabilities):
            level = self._array_intersect_level(
                col_name, m_probability=m_prob, min_intersection=size_intersect
            )
            comparison_levels.append(level)

        comparison_levels.append(
            self._else_level(m_probability=m_probability_else),
        )

        comparison_desc = ""

        size_desc = ", ".join([str(s) for s in sizes])
        plural = "" if len(sizes) == 1 else "s"
        comparison_desc += (
            f"Array intersection at minimum size{plural} {size_desc} vs. "
        )
        comparison_desc += "anything else"

        comparison_dict = {
            "comparison_description": comparison_desc,
            "comparison_levels": comparison_levels,
        }
        super().__init__(comparison_dict)

    @property
    def _array_intersect_level(self):
        raise NotImplementedError("Intersect level not defined on base class")


class DateDiffAtThresholdsComparisonBase(Comparison):
    def __init__(
        self,
        col_name: str,
        date_thresholds: int | list = [1],
        date_metrics: str | list = ["year"],
        cast_strings_to_date=False,
        date_format: str = None,
        invalid_dates_as_null: bool = False,
        include_exact_match_level=True,
        term_frequency_adjustments=False,
        m_probability_exact_match=None,
        m_probability_or_probabilities_dat: float | list = None,
        m_probability_else=None,
    ) -> Comparison:
        """A comparison of the data in the date column `col_name` with various
        date thresholds and metrics to assess similarity levels.

        An example of the output with default arguments and settings
        `date_thresholds = [1]` and `date_metrics = ['day']` would be
        - The two input dates are within 1 day of one another
        - Anything else (i.e. all other dates lie outside this range)

        `date_thresholds` and `date_metrics` should be used in conjunction
        with one another.
        For example, `date_thresholds = [10, 12, 15]` with
        `date_metrics = ['day', 'month', 'year']` would result in the following checks:
        - The two dates are within 10 days of one another
        - The two dates are within 12 months of one another
        - And the two dates are within 15 years of one another

        Args:
            col_name (str): The name of the date column to compare.
            date_thresholds (Union[int, list], optional): The size(s) of given date
                thresholds, to assess whether two dates fall within a given time
                interval.
                These values can be any integer value and should be used in tandem with
                `date_metrics`.
            date_metrics (Union[str, list], optional): The unit of time you wish your
                `date_thresholds` to be measured against.
                Metrics should be one of `day`, `month` or `year`.
            cast_strings_to_date (bool, optional): Set to True to
                enable date-casting when input dates are strings. Also adjust
                date_format if date-strings are not in (yyyy-mm-dd) format.
                Defaults to False.
            date_format(str, optional): Format of input dates if date-strings
                are given. Must be consistent across record pairs. If None
                (the default), downstream functions for each backend assign
                date_format to ISO 8601 format (yyyy-mm-dd).
                Set to "yyyy-MM-dd" for Spark and "%Y-%m-%d" for DuckDB
                when invalid_dates_as_null=True
            invalid_dates_as_null (bool, optional): assign any dates that do not adhere
                to date_format to the null level. Defaults to False.
            include_exact_match_level (bool, optional): If True, include an exact match
                level. Defaults to True.
            term_frequency_adjustments (bool, optional): If True, apply term frequency
                adjustments to the exact match level. Defaults to False.
<<<<<<< HEAD
            cast_strings_to_date (bool, optional): Set to True to
                enable date-casting when input dates are strings. Also adjust
                date_format if date-strings are not in (yyyy-mm-dd) format.
                Defaults to False.
            date_format (str, optional): Format of input dates if date-strings
                are given. Must be consistent across record pairs. If None
                (the default), downstream functions for each backend assign
                date_format to ISO 8601 format (yyyy-mm-dd).
            m_probability_exact_match (float, optional): If provided, overrides the
=======
            m_probability_exact_match (_type_, optional): If provided, overrides the
>>>>>>> 6e3a2e17
                default m probability for the exact match level. Defaults to None.
            m_probability_or_probabilities_dat (Union[float, list], optional):
                If provided, overrides the default m probabilities
                for the sizes specified. Defaults to None.
<<<<<<< HEAD
            m_probability_else (float, optional): If provided, overrides the
                default m probability for the 'anything else' level. Defaults to None.


        Examples:
            >>> # DuckDB Date Difference comparison at thresholds 10 days, 12 months
            >>> # and 15 years
            >>> import splink.duckdb.duckdb_comparison_library as cl
            >>> cl.datediff_at_thresholds("date",
            >>>                             date_thresholds = [10, 12, 15],
            >>>                             date_metrics = ['day', 'month', 'year']
            >>>                             )

            >>> # Spark Date Difference comparison at thresholds 10 days, 12 months
            >>> # and 15 years
            >>> import splink.spark.spark_comparison_library as cl
            >>> cl.datediff_at_thresholds("date",
            >>>                             date_thresholds = [10, 12, 15],
            >>>                             date_metrics = ['day', 'month', 'year']
            >>>                             )

            >>> # DuckDB datediff comparison with date-casting and unspecified
            >>> # (default = %Y-%m-%d) date_format
            >>> import splink.duckdb.duckdb_comparison_library as cl
            >>> cl.datediff_at_thresholds("dob",
            >>>                             date_thresholds=[1,5],
            >>>                             date_metrics = ["day", "year"],
            >>>                             cast_strings_to_date=True
            >>>                             )

            >>> # DuckDB datediff comparison with date-casting and specified
            >>> # (non-default) date_format
            >>> import splink.duckdb.duckdb_comparison_library as cl
            >>> cl.datediff_at_thresholds("dob",
            >>>                             date_thresholds=[1,5],
            >>>                             date_metrics = ["day", "year"],
            >>>                             cast_strings_to_date=True,
            >>>                             date_format='%d/%m/%Y'
            >>>                             )
=======
            m_probability_else (_type_, optional): If provided, overrides the
                default m probability for the 'anything else' level. Defaults to None.

        Examples:
            === "DuckDB"
                Date Difference comparison at thresholds 10 days, 12 months and 15 years
                ``` python
                import splink.duckdb.duckdb_comparison_library as cl
                cl.datediff_at_thresholds("date",
                                            date_thresholds = [10, 12, 15],
                                            date_metrics = ['day', 'month', 'year']
                                            )
                ```

                Datediff comparison with date-casting and unspecified date_format
                (default = %Y-%m-%d)
                ``` python
                import splink.duckdb.duckdb_comparison_library as cl
                cl.datediff_at_thresholds("date",
                                            date_thresholds=[1,5],
                                            date_metrics = ["day", "year"],
                                            cast_strings_to_date=True
                                            )
                ```
                Datediff comparison with date-casting and specified (non-default)
                date_format
                ``` python
                import splink.duckdb.duckdb_comparison_library as cl
                cl.datediff_at_thresholds("date",
                                            date_thresholds=[1,5],
                                            date_metrics = ["day", "year"],
                                            cast_strings_to_date=True,
                                            date_format='%d/%m/%Y'
                                            )
                ```
            === "Spark"
                Date Difference comparison at thresholds 10 days, 12 months and 15 years
                ``` python
                import splink.spark.spark_comparison_library as cl
                cl.datediff_at_thresholds("date",
                                            date_thresholds = [10, 12, 15],
                                            date_metrics = ['day', 'month', 'year']
                                            )
                ```

                Datediff comparison with date-casting and unspecified date_format
                (default = %Y-%m-%d)
                ``` python
                    import splink.spark.spark_comparison_library as cl
                    cl.datediff_at_thresholds("date",
                                                date_thresholds=[1,5],
                                                date_metrics = ["day", "year"],
                                                cast_strings_to_date=True
                                                )
                ```

                Datediff comparison with date-casting and specified (non-default)
                date_format
                ``` python
                import splink.spark.spark_comparison_library as cl
                cl.datediff_at_thresholds("date",
                                            date_thresholds=[1,5],
                                            date_metrics = ["day", "year"],
                                            cast_strings_to_date=True,
                                            date_format='%d/%m/%Y'
                                            )
                ```
>>>>>>> 6e3a2e17

        Returns:
            Comparison: A comparison for Datediff that can be included in the Splink
                settings dictionary.
        """

        thresholds = ensure_is_iterable(date_thresholds)
        metrics = ensure_is_iterable(date_metrics)

        # Validate user inputs
        comparison_at_thresholds_error_logger("datediff", date_thresholds)
        datediff_error_logger(thresholds, metrics)

        if m_probability_or_probabilities_dat is None:
            m_probability_or_probabilities_dat = [None] * len(thresholds)
        m_probabilities = ensure_is_iterable(m_probability_or_probabilities_dat)

        comparison_levels = []
        if invalid_dates_as_null:
            comparison_levels.append(self._null_level(col_name, date_format))
        else:
            comparison_levels.append(self._null_level(col_name))

        if include_exact_match_level:
            level = self._exact_match_level(
                col_name,
                term_frequency_adjustments=term_frequency_adjustments,
                m_probability=m_probability_exact_match,
            )
            comparison_levels.append(level)

        for date_thres, date_metr, m_prob in zip(thresholds, metrics, m_probabilities):
            level = self._datediff_level(
                col_name,
                date_threshold=date_thres,
                date_metric=date_metr,
                m_probability=m_prob,
                cast_strings_to_date=cast_strings_to_date,
                date_format=date_format,
            )
            comparison_levels.append(level)

        comparison_levels.append(
            self._else_level(m_probability=m_probability_else),
        )

        comparison_desc = ""
        if include_exact_match_level:
            comparison_desc += "Exact match vs. "

        thres_desc = ", ".join(
            [f"{m.title()}(s): {v}" for m, v in zip(metrics, thresholds)]
        )
        plural = "" if len(thresholds) == 1 else "s"
        comparison_desc += (
            f"Dates within the following threshold{plural} {thres_desc} vs. "
        )
        comparison_desc += "anything else"

        comparison_dict = {
            "comparison_description": comparison_desc,
            "comparison_levels": comparison_levels,
        }
        super().__init__(comparison_dict)

    @property
    def _datediff_level(self):
        raise NotImplementedError("Datediff level not defined on base class")


class DistanceInKMAtThresholdsComparisonBase(Comparison):
    def __init__(
        self,
        lat_col: str,
        long_col: str,
        km_thresholds: int | list = [0.1, 1],
        include_exact_match_level=False,
        m_probability_exact_match=None,
        m_probability_or_probabilities_km: float | list = None,
        m_probability_else=None,
    ) -> Comparison:
        """A comparison of the coordinates defined in 'lat_col' and
        'long col' giving the haversine distance between them in km.

        An example of the output with default arguments and settings
        `km_thresholds = [1]` would be
        - The two coordinates within 1 km of one another
        - Anything else (i.e.  the distance between all coordinate lie outside
        this range)

        Args:
            col_name (str): The name of the date column to compare.
            lat_col (str): The name of the column containing the lattitude of the
                coordinates.
            long_col (str): The name of the column containing the longitude of the
                coordinates.
            km_thresholds (Union[int, list], optional): The size(s) of given date
                thresholds, to assess whether two coordinates fall within a given
                distance.
            include_exact_match_level (bool, optional): If True, include an exact match
                level. Defaults to True.
            m_probability_exact_match (float, optional): If provided, overrides the
                default m probability for the exact match level. Defaults to None.
            m_probability_or_probabilities_km (Union[float, list], optional):
                If provided, overrides the default m probabilities
                for the sizes specified. Defaults to None.
            m_probability_else (float, optional): If provided, overrides the
                default m probability for the 'anything else' level. Defaults to None.

        Examples:
<<<<<<< HEAD
            >>> # DuckDB KM Distance comparison at thresholds 0.1, 1, 10 kilometres
            >>> import splink.duckdb.duckdb_comparison_library as cl
            >>> cl.distance_in_km_at_thresholds("lat_col",
            >>>                                "long_col",
            >>>                                km_thresholds = [0.1, 1, 10]
            >>>                                )

            >>> # Spark KM Distance comparison at thresholds 0.1, 1, 10 kilometres
            >>> import splink.spark.spark_comparison_library as cl
            >>> cl.distance_in_km_at_thresholds("lat_col",
            >>>                                 "long_col",
            >>>                                 km_thresholds = [0.1, 1, 10]
            >>>                                 )
=======
            === "DuckDB"
                ``` python
                import splink.duckdb.duckdb_comparison_library as cl
                cl.distance_in_km_at_thresholds("lat_col",
                                           "long_col",
                                           km_thresholds = [0.1, 1, 10]
                                        )
                ```
            === "Spark"
                ``` python
                import splink.spark.spark_comparison_library as cl
                cl.distance_in_km_at_thresholds("lat_col",
                                           "long_col",
                                           km_thresholds = [0.1, 1, 10]
                                        )
                ```
            === "Athena"
                ``` python
                import splink.athena.athena_comparison_library as cl
                cl.distance_in_km_at_thresholds("lat_col",
                                           "long_col",
                                           km_thresholds = [0.1, 1, 10]
                                        )
                ```
>>>>>>> 6e3a2e17

        Returns:
            Comparison: A comparison for Distance in KM that can be included in the
                Splink settings dictionary.
        """

        thresholds = ensure_is_iterable(km_thresholds)

        if m_probability_or_probabilities_km is None:
            m_probability_or_probabilities_km = [None] * len(thresholds)
        m_probabilities = ensure_is_iterable(m_probability_or_probabilities_km)

        comparison_levels = []

        null_level = {
            "sql_condition": f"({lat_col}_l IS NULL OR {lat_col}_r IS NULL) \n"
            f"OR ({long_col}_l IS NULL OR {long_col}_r IS NULL)",
            "label_for_charts": "Null",
            "is_null_level": True,
        }
        comparison_levels.append(null_level)

        if include_exact_match_level:
            label_suffix = f" {lat_col}, {long_col}"
            level = {
                "sql_condition": f"({lat_col}_l = {lat_col}_r) \n"
                f"AND ({long_col}_l = {long_col}_r)",
                "label_for_charts": f"Exact match{label_suffix}",
            }

            if m_probability_exact_match:
                level["m_probability"] = m_probability_exact_match

            comparison_levels.append(level)

        for km_thres, m_prob in zip(km_thresholds, m_probabilities):
            level = self._distance_in_km_level(
                lat_col,
                long_col,
                km_threshold=km_thres,
                m_probability=m_prob,
            )
            comparison_levels.append(level)

        comparison_levels.append(
            self._else_level(m_probability=m_probability_else),
        )

        comparison_desc = ""
        if include_exact_match_level:
            comparison_desc += "Exact match vs. "

        thres_desc = ", ".join([f"Km threshold(s): {thres}" for thres in thresholds])
        plural = "" if len(thresholds) == 1 else "s"
        comparison_desc += (
            f"Km distance within the following threshold{plural} {thres_desc} vs. "
        )
        comparison_desc += "anything else"

        comparison_dict = {
            "comparison_description": comparison_desc,
            "comparison_levels": comparison_levels,
        }
        super().__init__(comparison_dict)<|MERGE_RESOLUTION|>--- conflicted
+++ resolved
@@ -846,64 +846,11 @@
                 level. Defaults to True.
             term_frequency_adjustments (bool, optional): If True, apply term frequency
                 adjustments to the exact match level. Defaults to False.
-<<<<<<< HEAD
-            cast_strings_to_date (bool, optional): Set to True to
-                enable date-casting when input dates are strings. Also adjust
-                date_format if date-strings are not in (yyyy-mm-dd) format.
-                Defaults to False.
-            date_format (str, optional): Format of input dates if date-strings
-                are given. Must be consistent across record pairs. If None
-                (the default), downstream functions for each backend assign
-                date_format to ISO 8601 format (yyyy-mm-dd).
-            m_probability_exact_match (float, optional): If provided, overrides the
-=======
             m_probability_exact_match (_type_, optional): If provided, overrides the
->>>>>>> 6e3a2e17
                 default m probability for the exact match level. Defaults to None.
             m_probability_or_probabilities_dat (Union[float, list], optional):
                 If provided, overrides the default m probabilities
                 for the sizes specified. Defaults to None.
-<<<<<<< HEAD
-            m_probability_else (float, optional): If provided, overrides the
-                default m probability for the 'anything else' level. Defaults to None.
-
-
-        Examples:
-            >>> # DuckDB Date Difference comparison at thresholds 10 days, 12 months
-            >>> # and 15 years
-            >>> import splink.duckdb.duckdb_comparison_library as cl
-            >>> cl.datediff_at_thresholds("date",
-            >>>                             date_thresholds = [10, 12, 15],
-            >>>                             date_metrics = ['day', 'month', 'year']
-            >>>                             )
-
-            >>> # Spark Date Difference comparison at thresholds 10 days, 12 months
-            >>> # and 15 years
-            >>> import splink.spark.spark_comparison_library as cl
-            >>> cl.datediff_at_thresholds("date",
-            >>>                             date_thresholds = [10, 12, 15],
-            >>>                             date_metrics = ['day', 'month', 'year']
-            >>>                             )
-
-            >>> # DuckDB datediff comparison with date-casting and unspecified
-            >>> # (default = %Y-%m-%d) date_format
-            >>> import splink.duckdb.duckdb_comparison_library as cl
-            >>> cl.datediff_at_thresholds("dob",
-            >>>                             date_thresholds=[1,5],
-            >>>                             date_metrics = ["day", "year"],
-            >>>                             cast_strings_to_date=True
-            >>>                             )
-
-            >>> # DuckDB datediff comparison with date-casting and specified
-            >>> # (non-default) date_format
-            >>> import splink.duckdb.duckdb_comparison_library as cl
-            >>> cl.datediff_at_thresholds("dob",
-            >>>                             date_thresholds=[1,5],
-            >>>                             date_metrics = ["day", "year"],
-            >>>                             cast_strings_to_date=True,
-            >>>                             date_format='%d/%m/%Y'
-            >>>                             )
-=======
             m_probability_else (_type_, optional): If provided, overrides the
                 default m probability for the 'anything else' level. Defaults to None.
 
@@ -971,7 +918,6 @@
                                             date_format='%d/%m/%Y'
                                             )
                 ```
->>>>>>> 6e3a2e17
 
         Returns:
             Comparison: A comparison for Datediff that can be included in the Splink
@@ -1082,21 +1028,6 @@
                 default m probability for the 'anything else' level. Defaults to None.
 
         Examples:
-<<<<<<< HEAD
-            >>> # DuckDB KM Distance comparison at thresholds 0.1, 1, 10 kilometres
-            >>> import splink.duckdb.duckdb_comparison_library as cl
-            >>> cl.distance_in_km_at_thresholds("lat_col",
-            >>>                                "long_col",
-            >>>                                km_thresholds = [0.1, 1, 10]
-            >>>                                )
-
-            >>> # Spark KM Distance comparison at thresholds 0.1, 1, 10 kilometres
-            >>> import splink.spark.spark_comparison_library as cl
-            >>> cl.distance_in_km_at_thresholds("lat_col",
-            >>>                                 "long_col",
-            >>>                                 km_thresholds = [0.1, 1, 10]
-            >>>                                 )
-=======
             === "DuckDB"
                 ``` python
                 import splink.duckdb.duckdb_comparison_library as cl
@@ -1121,7 +1052,6 @@
                                            km_thresholds = [0.1, 1, 10]
                                         )
                 ```
->>>>>>> 6e3a2e17
 
         Returns:
             Comparison: A comparison for Distance in KM that can be included in the
