# Script defining comparison templates that act as wrapper functions which produce
# comparisons based on the type of data in a column with default values to make
# it simpler to use splink out-of-the-box

from __future__ import annotations

import logging

from .comparison import Comparison  # change to self
from .comparison_library_utils import (
    datediff_error_logger,
    # distance_threshold_comparison_levels,
    distance_threshold_description,
)
from .misc import ensure_is_iterable

logger = logging.getLogger(__name__)


class DateComparisonBase(Comparison):
    def __init__(
        self,
        col_name: str,
        include_exact_match_level: bool = True,
        term_frequency_adjustments: bool = False,
        separate_1st_january: bool = False,
        levenshtein_thresholds: int | list = [1, 2],
        jaro_thresholds: int | list = [],
        jaro_winkler_thresholds: int | list = [],
        datediff_thresholds: int | list = [1, 10],
        datediff_metrics: str | list = ["year", "year"],
        m_probability_exact_match: float = None,
        m_probability_1st_january: float = None,
        m_probability_or_probabilities_lev: float | list = None,
        m_probability_or_probabilities_jw: float | list = None,
        m_probability_or_probabilities_datediff: float | list = None,
<<<<<<< HEAD
        m_probability_else: float = None,
    ):
=======
        m_probability_else=None,
    ) -> Comparison:
>>>>>>> 021813b4
        """A wrapper to generate a comparison for a date column the data in
        `col_name` with preselected defaults.

        The default arguments will give a comparison with comparison levels:\n
        - Exact match (1st of January only)\n
        - Exact match (all other dates)\n
        - Levenshtein distance <= 2\n
        - Date difference <= 1 year\n
        - Date difference <= 10 years \n
        - Anything else

        Args:
            col_name (str): The name of the column to compare
            include_exact_match_level (bool, optional): If True, include an exact match
                level. Defaults to True.
            term_frequency_adjustments (bool, optional): If True, apply term frequency
                adjustments to the exact match level. Defaults to False.
            separate_1st_january (bool, optional): If True, include a separate
                exact match comparison level when date is 1st January.
            levenshtein_thresholds (Union[int, list], optional): The thresholds to use
                for levenshtein similarity level(s).
                We recommend using one of either levenshtein, jaro or jaro_winkler for
                fuzzy matching, but not multiple.
                Defaults to [2]
            jaro_thresholds (Union[int, list], optional): The thresholds to use
                for jaro similarity level(s).
                We recommend using one of either levenshtein, jaro or jaro_winkler for
                fuzzy matching, but not multiple.
                Defaults to []
            jaro_winkler_thresholds (Union[int, list], optional): The thresholds to use
                for jaro_winkler similarity level(s).
                We recommend using one of either levenshtein, jaro or jaro_winkler for
                fuzzy matching, but not multiple.
                Defaults to []
            datediff_thresholds (Union[int, list], optional): The thresholds to use
                for datediff similarity level(s).
                Defaults to [1, 1].
            datediff_metrics (Union[str, list], optional): The metrics to apply
                thresholds to for datediff similarity level(s).
                Defaults to ["month", "year"].
            m_probability_exact_match (_type_, optional): If provided, overrides the
                default m probability for the exact match level. Defaults to None.
            m_probability_or_probabilities_lev (Union[float, list], optional):
                _description_. If provided, overrides the default m probabilities
                for the levenshtein thresholds specified. Defaults to None.
            m_probability_or_probabilities_jw (Union[float, list], optional):
                _description_. If provided, overrides the default m probabilities
                for the jaro winkler thresholds specified. Defaults to None.
            m_probability_or_probabilities_datediff (Union[float, list], optional):
                _description_. If provided, overrides the default m probabilities
                for the datediff thresholds specified. Defaults to None.
            m_probability_else (_type_, optional): If provided, overrides the
                default m probability for the 'anything else' level. Defaults to None.


        Examples:
            >>> # DuckDB Basic Date Comparison
            >>> import splink.duckdb.duckdb_comparison_template_library as ctl
            >>> clt.date_comparison("date_of_birth")

            >>> # DuckDB Bespoke Date Comparison
            >>> import splink.duckdb.duckdb_comparison_template_library as ctl
            >>> clt.date_comparison(
            >>>                     "date_of_birth",
            >>>                     levenshtein_thresholds=[],
            >>>                     jaro_winkler_thresholds=[0.88],
            >>>                     datediff_thresholds=[1, 1],
            >>>                     datediff_metrics=["month", "year"])

            >>> # Spark Basic Date Comparison
            >>> import splink.spark.spark_comparison_template_library as ctl
            >>> clt.date_comparison("date_of_birth")

            >>> # Spark Bespoke Date Comparison
            >>> import splink.spark.spark_comparison_template_library as ctl
            >>> clt.date_comparison(
            >>>                     "date_of_birth",
            >>>                     levenshtein_thresholds=[],
            >>>                     jaro_winkler_thresholds=[0.88],
            >>>                     datediff_thresholds=[1, 1],
            >>>                     datediff_metrics=["month", "year"])

        Returns:
            Comparison: A comparison that can be inclued in the Splink settings
                dictionary.
        """
        # Construct Comparison
        comparison_levels = []
        comparison_levels.append(self._null_level(col_name))

        # Validate user inputs
        datediff_error_logger(thresholds=datediff_thresholds, metrics=datediff_metrics)

        if separate_1st_january:
            comparison_level = {
                "sql_condition": f"""{col_name}_l = {col_name}_r AND
                                    substr({col_name}_l, 6, 5) = '01-01'""",
                "label_for_charts": "Matching and 1st Jan",
            }
            if m_probability_1st_january:
                comparison_level["m_probability"] = m_probability_1st_january
            if term_frequency_adjustments:
                comparison_level["tf_adjustment_column"] = col_name
            comparison_levels.append(comparison_level)

        if include_exact_match_level:
            comparison_level = self._exact_match_level(
                col_name,
                term_frequency_adjustments=term_frequency_adjustments,
                m_probability=m_probability_exact_match,
            )
            comparison_levels.append(comparison_level)

        if len(levenshtein_thresholds) > 0:
            levenshtein_thresholds = ensure_is_iterable(levenshtein_thresholds)

            if m_probability_or_probabilities_lev is None:
                m_probability_or_probabilities_lev = [None] * len(
                    levenshtein_thresholds
                )
            m_probability_or_probabilities_lev = ensure_is_iterable(
                m_probability_or_probabilities_lev
            )

            for thres, m_prob in zip(
                levenshtein_thresholds, m_probability_or_probabilities_lev
            ):
                comparison_level = self._levenshtein_level(
                    col_name,
                    distance_threshold=thres,
                    m_probability=m_prob,
                )
                comparison_levels.append(comparison_level)

        # if len(levenshtein_thresholds) > 0:
        #    distance_threshold_comparison_levels(
        #        self,
        #        col_name,
        #        "levenshtein",
        #        [5, 6],
        #        m_probability_or_probabilities_lev,
        #    )

        if len(jaro_thresholds) > 0:
            jaro_thresholds = ensure_is_iterable(jaro_thresholds)

            if m_probability_or_probabilities_jw is None:
                m_probability_or_probabilities_jw = [None] * len(jaro_thresholds)
            m_probability_or_probabilities_jw = ensure_is_iterable(
                m_probability_or_probabilities_jw
            )

            for thres, m_prob in zip(
                jaro_thresholds, m_probability_or_probabilities_jw
            ):
                comparison_level = self._jaro_level(
                    col_name,
                    distance_threshold=thres,
                    m_probability=m_prob,
                )
                comparison_levels.append(comparison_level)

        if len(jaro_winkler_thresholds) > 0:
            jaro_winkler_thresholds = ensure_is_iterable(jaro_winkler_thresholds)

            if m_probability_or_probabilities_jw is None:
                m_probability_or_probabilities_jw = [None] * len(
                    jaro_winkler_thresholds
                )
            m_probability_or_probabilities_jw = ensure_is_iterable(
                m_probability_or_probabilities_jw
            )

            for thres, m_prob in zip(
                jaro_winkler_thresholds, m_probability_or_probabilities_jw
            ):
                comparison_level = self._jaro_winkler_level(
                    col_name,
                    distance_threshold=thres,
                    m_probability=m_prob,
                )
                comparison_levels.append(comparison_level)

        count_string_match_functions_used = (
            (len(levenshtein_thresholds) > 0)
            + (len(jaro_winkler_thresholds) > 0)
            + (len(jaro_winkler_thresholds) > 0)
        )
        if count_string_match_functions_used > 1:
            logger.warning(
                "You have included a comparison level for more than one of "
                "Levenshtein, Jaro and Jaro-Winkler similarity. We recommend "
                "choosing one of the three."
            )

        if len(datediff_thresholds) > 0:
            datediff_thresholds = ensure_is_iterable(datediff_thresholds)
            datediff_metrics = ensure_is_iterable(datediff_metrics)

            if m_probability_or_probabilities_datediff is None:
                m_probability_or_probabilities_datediff = [None] * len(
                    datediff_thresholds
                )
            m_probability_or_probabilities_datediff = ensure_is_iterable(
                m_probability_or_probabilities_datediff
            )

            for thres, metric, m_prob in zip(
                datediff_thresholds,
                datediff_metrics,
                m_probability_or_probabilities_datediff,
            ):
                comparison_level = self._datediff_level(
                    col_name,
                    date_threshold=thres,
                    date_metric=metric,
                    m_probability=m_prob,
                )
                comparison_levels.append(comparison_level)

            comparison_levels.append(
                self._else_level(m_probability=m_probability_else),
            )

        # Construct Description
        comparison_desc = ""
        if include_exact_match_level:
            comparison_desc += "Exact match vs. "

        if len(levenshtein_thresholds) > 0:
            desc = distance_threshold_description("levenshtein", levenshtein_thresholds)
            comparison_desc += desc

        if len(jaro_thresholds) > 0:
            desc = distance_threshold_description("jaro", jaro_thresholds)
            comparison_desc += desc

        if len(jaro_winkler_thresholds) > 0:
            desc = distance_threshold_description(
                "jaro_winkler", jaro_winkler_thresholds
            )
            comparison_desc += desc

        if len(datediff_thresholds) > 0:
            datediff_desc = ", ".join(
                [
                    f"{m.title()}(s): {v}"
                    for v, m in zip(datediff_thresholds, datediff_metrics)
                ]
            )
            plural = "" if len(datediff_thresholds) == 1 else "s"
            comparison_desc += (
                f"Dates within the following threshold{plural} {datediff_desc} vs. "
            )

        comparison_desc += "anything else"

        comparison_dict = {
            "comparison_description": comparison_desc,
            "comparison_levels": comparison_levels,
        }
        super().__init__(comparison_dict)

    @property
    def _is_distance_subclass(self):
        return False


class NameComparisonBase(Comparison):
    def __init__(
        self,
        col_name: str,
        include_exact_match_level: bool = True,
        phonetic_col_name: str = None,
        term_frequency_adjustments_name: bool = False,
        term_frequency_adjustments_phonetic_name: bool = False,
        levenshtein_thresholds: int | list = [],
        jaro_thresholds: float | list = [],
        jaro_winkler_thresholds: float | list = [0.95, 0.88],
        jaccard_thresholds: float | list = [],
        m_probability_exact_match_name: bool = None,
        m_probability_exact_match_phonetic_name: bool = None,
        m_probability_or_probabilities_lev: float | list = None,
        m_probability_or_probabilities_jw: float | list = None,
        m_probability_or_probabilities_jac: float | list = None,
<<<<<<< HEAD
        m_probability_else: float = None,
    ):
=======
        m_probability_else=None,
    ) -> Comparison:
>>>>>>> 021813b4
        """A wrapper to generate a comparison for a name column the data in
        `col_name` with preselected defaults.

        The default arguments will give a comparison with comparison levels:\n
        - Exact match \n
        - Jaro Winkler similarity >= 0.95\n
        - Jaro Winkler similarity >= 0.88\n
        - Anything else

        Args:
            col_name (str): The name of the column to compare
            include_exact_match_level (bool, optional): If True, include an exact match
                level for col_name. Defaults to True.
            phonetic_col_name (str): The name of the column with phonetic reduction
                (such as dmetaphone) of col_name. Including parameter will create
                an exact match level for  phonetic_col_name. The phonetic column must
                be present in the dataset to use this parameter.
                Defaults to None
            term_frequency_adjustments_name (bool, optional): If True, apply term
                frequency adjustments to the exact match level for "col_name".
                Defaults to False.
            term_frequency_adjustments_phonetic_name (bool, optional): If True, apply
                term frequency adjustments to the exact match level for
                "phonetic_col_name".
                Defaults to False.
            levenshtein_thresholds (Union[int, list], optional): The thresholds to use
                for levenshtein similarity level(s).
                Defaults to []
            jaro_thresholds (Union[int, list], optional): The thresholds to use
                for jaro similarity level(s).
                We recommend using one of either levenshtein, jaro or jaro_winkler for
                fuzzy matching, but not multiple.
                Defaults to []
            jaro_winkler_thresholds (Union[int, list], optional): The thresholds to use
                for jaro_winkler similarity level(s).
                Defaults to [0.88]
            jaccard_thresholds (Union[int, list], optional): The thresholds to use
                for jaccard similarity level(s).
                Defaults to []
            m_probability_exact_match_name (_type_, optional): If provided, overrides
                the default m probability for the exact match level for col_name.
                Defaults to None.
            m_probability_exact_match_phonetic_name (_type_, optional): If provided,
                overrides the default m probability for the exact match level for
                phonetic_col_name. Defaults to None.
            m_probability_or_probabilities_lev (Union[float, list], optional):
                _description_. If provided, overrides the default m probabilities
                for the thresholds specified. Defaults to None.
            m_probability_or_probabilities_datediff (Union[float, list], optional):
                _description_. If provided, overrides the default m probabilities
                for the thresholds specified. Defaults to None.
            m_probability_else (_type_, optional): If provided, overrides the
                default m probability for the 'anything else' level. Defaults to None.

        Examples:
            >>> # DuckDB Basic Name Comparison
            >>> import splink.duckdb.duckdb_comparison_template_library as ctl
            >>> clt.name_comparison("name")

            >>> # DuckDB Bespoke Name Comparison
            >>> import splink.duckdb.duckdb_comparison_template_library as ctl
            >>> clt.name_comparison("name",
            >>>                     phonetic_col_name = "name_dm",
            >>>                     term_frequency_adjustments_name = True,
            >>>                     levenshtein_thresholds=[2],
            >>>                     jaro_winkler_thresholds=[],
            >>>                     jaccard_thresholds=[1]
            >>>                     )

            >>> # Spark Basic Name Comparison
            >>> import splink.spark.spark_comparison_template_library as ctl
            >>> clt.name_comparison("name")

            >>> # Spark Bespoke Date Comparison
            >>> import splink.spark.spark_comparison_template_library as ctl
            >>> clt.name_comparison("name",
            >>>                     phonetic_col_name = "name_dm",
            >>>                     term_frequency_adjustments_name = True,
            >>>                     levenshtein_thresholds=[2],
            >>>                     jaro_winkler_thresholds=[],
            >>>                     jaccard_thresholds=[1]
            >>>                     )

        Returns:
            Comparison: A comparison that can be included in the Splink settings
                dictionary.
        """
        # Construct Comparison
        comparison_levels = []
        comparison_levels.append(self._null_level(col_name))

        if include_exact_match_level:
            comparison_level = self._exact_match_level(
                col_name,
                term_frequency_adjustments=term_frequency_adjustments_name,
                m_probability=m_probability_exact_match_name,
                include_colname_in_charts_label=True,
            )
            comparison_levels.append(comparison_level)

            if phonetic_col_name is not None:
                comparison_level = self._exact_match_level(
                    phonetic_col_name,
                    term_frequency_adjustments=term_frequency_adjustments_phonetic_name,
                    m_probability=m_probability_exact_match_phonetic_name,
                    include_colname_in_charts_label=True,
                )
                comparison_levels.append(comparison_level)

        if len(levenshtein_thresholds) > 0:
            levenshtein_thresholds = ensure_is_iterable(levenshtein_thresholds)

            if m_probability_or_probabilities_lev is None:
                m_probability_or_probabilities_lev = [None] * len(
                    levenshtein_thresholds
                )
            m_probability_or_probabilities_lev = ensure_is_iterable(
                m_probability_or_probabilities_lev
            )

            for thres, m_prob in zip(
                levenshtein_thresholds, m_probability_or_probabilities_lev
            ):
                comparison_level = self._levenshtein_level(
                    col_name,
                    distance_threshold=thres,
                    m_probability=m_prob,
                )
                comparison_levels.append(comparison_level)

        if len(jaro_thresholds) > 0:
            jaro_thresholds = ensure_is_iterable(jaro_thresholds)

            if m_probability_or_probabilities_jw is None:
                m_probability_or_probabilities_jw = [None] * len(jaro_thresholds)
            m_probability_or_probabilities_jw = ensure_is_iterable(
                m_probability_or_probabilities_jw
            )

            for thres, m_prob in zip(
                jaro_thresholds, m_probability_or_probabilities_jw
            ):
                comparison_level = self._jaro_level(
                    col_name,
                    distance_threshold=thres,
                    m_probability=m_prob,
                )
                comparison_levels.append(comparison_level)

        if len(jaro_winkler_thresholds) > 0:
            jaro_winkler_thresholds = ensure_is_iterable(jaro_winkler_thresholds)

            if m_probability_or_probabilities_jw is None:
                m_probability_or_probabilities_jw = [None] * len(
                    jaro_winkler_thresholds
                )
            m_probability_or_probabilities_jw = ensure_is_iterable(
                m_probability_or_probabilities_jw
            )

            for thres, m_prob in zip(
                jaro_winkler_thresholds, m_probability_or_probabilities_jw
            ):
                comparison_level = self._jaro_winkler_level(
                    col_name,
                    distance_threshold=thres,
                    m_probability=m_prob,
                )
                comparison_levels.append(comparison_level)

        if len(jaccard_thresholds) > 0:
            jaccard_thresholds = ensure_is_iterable(jaccard_thresholds)

            if m_probability_or_probabilities_jac is None:
                m_probability_or_probabilities_jac = [None] * len(jaccard_thresholds)
            m_probability_or_probabilities_jac = ensure_is_iterable(
                m_probability_or_probabilities_jac
            )

            for thres, m_prob in zip(
                jaccard_thresholds, m_probability_or_probabilities_jac
            ):
                comparison_level = self._jaccard_level(
                    col_name,
                    distance_threshold=thres,
                    m_probability=m_prob,
                )
                comparison_levels.append(comparison_level)

        comparison_levels.append(
            self._else_level(m_probability=m_probability_else),
        )

        # Construct Description
        comparison_desc = ""
        if include_exact_match_level:
            comparison_desc += "Exact match vs. "

        if phonetic_col_name is not None:
            comparison_desc += "Names with phonetic exact match vs. "

        if len(levenshtein_thresholds) > 0:
            desc = distance_threshold_description("levenshtein", levenshtein_thresholds)
            comparison_desc += desc

        if len(jaro_thresholds) > 0:
            desc = distance_threshold_description("jaro", jaro_thresholds)
            comparison_desc += desc

        if len(jaro_winkler_thresholds) > 0:
            desc = distance_threshold_description(
                "jaro_winkler", jaro_winkler_thresholds
            )
            comparison_desc += desc

        if len(jaccard_thresholds) > 0:
            desc = distance_threshold_description("jaccard", jaccard_thresholds)
            comparison_desc += desc

        if len(levenshtein_thresholds) > 0:
            lev_desc = ", ".join([str(d) for d in levenshtein_thresholds])
            plural = "" if len(levenshtein_thresholds) == 1 else "s"
            comparison_desc += (
                f"Dates within levenshtein threshold{plural} {lev_desc} vs. "
            )

        if len(jaro_thresholds) > 0:
            lev_desc = ", ".join([str(d) for d in jaro_thresholds])
            plural = "" if len(jaro_thresholds) == 1 else "s"
            comparison_desc += f"Dates within jaro threshold{plural} {lev_desc} vs. "

        if len(jaro_winkler_thresholds) > 0:
            lev_desc = ", ".join([str(d) for d in jaro_winkler_thresholds])
            plural = "" if len(jaro_winkler_thresholds) == 1 else "s"
            comparison_desc += (
                f"Names within jaro_winkler threshold{plural} {lev_desc} vs. "
            )

        if len(jaccard_thresholds) > 0:
            lev_desc = ", ".join([str(d) for d in jaccard_thresholds])
            plural = "" if len(jaccard_thresholds) == 1 else "s"
            comparison_desc += f"Names within jaccard threshold{plural} {lev_desc} vs. "

        comparison_desc += "anything else"

        comparison_dict = {
            "comparison_description": comparison_desc,
            "comparison_levels": comparison_levels,
        }
        super().__init__(comparison_dict)<|MERGE_RESOLUTION|>--- conflicted
+++ resolved
@@ -34,13 +34,8 @@
         m_probability_or_probabilities_lev: float | list = None,
         m_probability_or_probabilities_jw: float | list = None,
         m_probability_or_probabilities_datediff: float | list = None,
-<<<<<<< HEAD
         m_probability_else: float = None,
-    ):
-=======
-        m_probability_else=None,
     ) -> Comparison:
->>>>>>> 021813b4
         """A wrapper to generate a comparison for a date column the data in
         `col_name` with preselected defaults.
 
@@ -326,13 +321,8 @@
         m_probability_or_probabilities_lev: float | list = None,
         m_probability_or_probabilities_jw: float | list = None,
         m_probability_or_probabilities_jac: float | list = None,
-<<<<<<< HEAD
         m_probability_else: float = None,
-    ):
-=======
-        m_probability_else=None,
     ) -> Comparison:
->>>>>>> 021813b4
         """A wrapper to generate a comparison for a name column the data in
         `col_name` with preselected defaults.
 
