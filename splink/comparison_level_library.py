--- conflicted
+++ resolved
@@ -100,18 +100,11 @@
                 Defaults to None.
             term_frequency_adjustments (bool, optional): If True, apply term frequency
                 adjustments to the exact match level. Defaults to False.
-<<<<<<< HEAD
-            include_colname_in_charts_label (bool, optional): If True, includes
-                col_name in charts label
-                Defaults to False,
-
-=======
             include_colname_in_charts_label (bool, optional): If True, include col_name
                 in chart labels (e.g. linker.match_weights_chart())
             chart_label (str, optional): string to include in chart label. Setting to
                 col_name would recreate behaviour of
                 include_colname_in_charts_label=True
->>>>>>> 04bf8866
         Examples:
             === "DuckDB"
                 Simple Exact match level
