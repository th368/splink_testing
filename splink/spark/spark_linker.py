import logging
import sqlglot
from typing import Union, List
import re
import os
import math

from pyspark.sql import Row
from ..linker import Linker
from ..splink_dataframe import SplinkDataFrame
from ..term_frequencies import colname_to_tf_tablename
from ..logging_messages import execute_sql_logging_message_info, log_sql
from ..misc import ensure_is_list
from ..input_column import InputColumn

logger = logging.getLogger(__name__)


class SparkDataframe(SplinkDataFrame):
    def __init__(self, templated_name, physical_name, spark_linker):
        super().__init__(templated_name, physical_name)
        self.spark_linker = spark_linker

    @property
    def columns(self) -> List[InputColumn]:
        sql = f"select * from {self.physical_name} limit 1"
        spark_df = self.spark_linker.spark.sql(sql)

        col_strings = list(spark_df.columns)
        return [InputColumn(c, sql_dialect="spark") for c in col_strings]

    def validate(self):
        pass

    def as_record_dict(self, limit=None):

        sql = f"select * from {self.physical_name}"
        if limit:
            sql += f" limit {limit}"

        return self.spark_linker.spark.sql(sql).toPandas().to_dict(orient="records")

    def drop_table_from_database(self, force_non_splink_table=False):

        # Spark, in general, does not persist its results to disk
        # There is a whitelist of dataframes to either perist() or checkpoint()
        # But there's no real need to clean these up, so we'll just do nothing
        pass

    def as_pandas_dataframe(self, limit=None):

        sql = f"select * from {self.physical_name}"
        if limit:
            sql += f" limit {limit}"

        return self.spark_linker.spark.sql(sql).toPandas()

    def as_spark_dataframe(self):
        return self.spark_linker.spark.table(self.physical_name)


class SparkLinker(Linker):
    def __init__(
        self,
        input_table_or_tables,
        settings_dict=None,
        break_lineage_method="persist",
        set_up_basic_logging=True,
        input_table_aliases: Union[str, list] = None,
        spark=None,
        break_lineage_after_blocking=False,
        num_partitions_on_repartition=100,
    ):

        if settings_dict is not None and "sql_dialect" not in settings_dict:
            settings_dict["sql_dialect"] = "spark"

        self.break_lineage_method = break_lineage_method

        self.break_lineage_after_blocking = break_lineage_after_blocking
        self.num_partitions_on_repartition = num_partitions_on_repartition

        input_tables = ensure_is_list(input_table_or_tables)

        input_aliases = self._ensure_aliases_populated_and_is_list(
            input_table_or_tables, input_table_aliases
        )

        self.spark = spark
        if spark is None:
            for t in input_tables:
                if type(t).__name__ == "DataFrame":
                    self.spark = t.sql_ctx.sparkSession
                    break
        if self.spark is None:
            raise ValueError(
                "If input_table_or_tables are strings rather than "
                "Spark dataframes, you must pass in the spark session using the spark="
                " argument when you initialise the linker"
            )

        homogenised_tables = []
        homogenised_aliases = []

        for i, (table, alias) in enumerate(zip(input_tables, input_aliases)):

            if type(alias).__name__ == "DataFrame":
                alias = f"__splink__input_table_{i}"

            if type(table).__name__ == "DataFrame":
                table.createOrReplaceTempView(alias)
                table = alias

            homogenised_tables.append(table)
            homogenised_aliases.append(alias)

        super().__init__(
            homogenised_tables,
            settings_dict,
            set_up_basic_logging,
            input_table_aliases=homogenised_aliases,
        )

    def _table_to_splink_dataframe(self, templated_name, physical_name):
        return SparkDataframe(templated_name, physical_name, self)

    def initialise_settings(self, settings_dict: dict):
        if "sql_dialect" not in settings_dict:
            settings_dict["sql_dialect"] = "spark"
        super().initialise_settings(settings_dict)

    # flake8: noqa: C901
    def _break_lineage(self, spark_df, templated_name, physical_name):

        regex_to_persist = [
            r"__splink__df_comparison_vectors",
            r"__splink__df_concat_with_tf",
            r"__splink__df_predict",
            r"__splink__df_tf_.+",
            r"__splink__df_representatives+",
            r"__splink__df_neighbours",
            r"__splink__df_connected_components_df",
        ]

        if self.break_lineage_after_blocking:
            regex_to_persist.append(r"__splink__df_blocked")

        names_to_repartition = [
            r"__splink__df_comparison_vectors",
            r"__splink__df_blocked",
            r"__splink__df_neighbours",
<<<<<<< HEAD
            r"__splink__df_representatives_.+",
            r"__splink__df_predict",
=======
            r"__splink__df_representatives+",
>>>>>>> bf54a3b1
        ]

        num_partitions = self.num_partitions_on_repartition
        if re.match(r"__splink__df_representatives_.+", templated_name):
            num_partitions = math.ceil(self.num_partitions_on_repartition / 6)

        if re.match(r"|".join(regex_to_persist), templated_name):
            if self.break_lineage_method == "persist":

                spark_df = spark_df.persist()

                logger.debug(f"persisted {templated_name}")
            elif self.break_lineage_method == "checkpoint":
                if re.match(r"|".join(names_to_repartition), templated_name):
                    spark_df = spark_df.repartition(num_partitions)
                spark_df = spark_df.checkpoint()
                logger.debug(f"Checkpointed {templated_name}")
            elif self.break_lineage_method == "parquet":
                # https://github.com/apache/spark/blob/301a13963808d1ad44be5cacf0a20f65b853d5a2/python/pyspark/context.py#L1323 # noqa
                # getCheckpointDir method exists only in Spark 3.1+, use implementation
                # from above link
                if not self.spark._jsc.sc().getCheckpointDir().isEmpty():
                    checkpoint_dir = self.spark._jsc.sc().getCheckpointDir().get()
                else:
                    # Raise checkpointing error
                    spark_df.limit(1).checkpoint()
                write_path = os.path.join(checkpoint_dir, physical_name)
                if re.match(r"|".join(names_to_repartition), templated_name):
                    spark_df = spark_df.repartition(num_partitions)
                spark_df.write.mode("overwrite").parquet(write_path)

                spark_df = self.spark.read.parquet(write_path)
                logger.debug(f"Parqueted {templated_name}")
            else:
                raise ValueError(
                    f"Unknown break_lineage_method: {self.break_lineage_method}"
                )
        return spark_df

    def _execute_sql(self, sql, templated_name, physical_name, transpile=True):

        if transpile:
            sql = sqlglot.transpile(sql, read=None, write="spark", pretty=True)[0]

        spark_df = self.spark.sql(sql)
        logger.debug(execute_sql_logging_message_info(templated_name, physical_name))
        logger.log(5, log_sql(sql))
        spark_df = self._break_lineage(spark_df, templated_name, physical_name)

        # After blocking, want to repartition
        # if templated
        spark_df.createOrReplaceTempView(physical_name)

        output_df = self._table_to_splink_dataframe(templated_name, physical_name)
        return output_df

    def _random_sample_sql(self, proportion, sample_size):
        if proportion == 1.0:
            return ""
        percent = proportion * 100
        return f" TABLESAMPLE ({percent} PERCENT) "

    def _table_exists_in_database(self, table_name):
        tables = self.spark.catalog.listTables()
        for t in tables:
            if t.name == table_name:
                return True
        return False

    def _records_to_table(self, records, as_table_name):
        df = self.spark.createDataFrame(Row(**x) for x in records)
        df.createOrReplaceTempView(as_table_name)

    def register_tf_table(self, df, col_name):
        df.createOrReplaceTempView(colname_to_tf_tablename(col_name))<|MERGE_RESOLUTION|>--- conflicted
+++ resolved
@@ -149,12 +149,7 @@
             r"__splink__df_comparison_vectors",
             r"__splink__df_blocked",
             r"__splink__df_neighbours",
-<<<<<<< HEAD
-            r"__splink__df_representatives_.+",
-            r"__splink__df_predict",
-=======
             r"__splink__df_representatives+",
->>>>>>> bf54a3b1
         ]
 
         num_partitions = self.num_partitions_on_repartition
