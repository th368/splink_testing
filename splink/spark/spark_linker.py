from __future__ import annotations

import logging
<<<<<<< HEAD
=======
import sqlglot
import re
import os
>>>>>>> 013bc8c5
import math
import os
import re
from typing import List, Union

import pandas as pd
import sqlglot
from pyspark.sql.types import DoubleType, StringType
from pyspark.sql.utils import AnalysisException

from ..databricks.enable_splink import enable_splink
from ..input_column import InputColumn
from ..linker import Linker
from ..logging_messages import execute_sql_logging_message_info, log_sql
from ..misc import ensure_is_list, major_minor_version_greater_equal_than
from ..splink_dataframe import SplinkDataFrame
from ..term_frequencies import colname_to_tf_tablename
from .custom_spark_dialect import Dialect

logger = logging.getLogger(__name__)

Dialect["customspark"]


class SparkDataframe(SplinkDataFrame):
    def __init__(self, templated_name, physical_name, spark_linker):
        super().__init__(templated_name, physical_name)
        self.spark_linker = spark_linker

    @property
    def columns(self) -> list[InputColumn]:
        sql = f"select * from {self.physical_name} limit 1"
        spark_df = self.spark_linker.spark.sql(sql)

        col_strings = list(spark_df.columns)
        return [InputColumn(c, sql_dialect="spark") for c in col_strings]

    def validate(self):
        pass

    def as_record_dict(self, limit=None):

        sql = f"select * from {self.physical_name}"
        if limit:
            sql += f" limit {limit}"

        return self.spark_linker.spark.sql(sql).toPandas().to_dict(orient="records")

    def drop_table_from_database(self, force_non_splink_table=False):

        # Spark, in general, does not persist its results to disk
        # There is a whitelist of dataframes to either perist() or checkpoint()
        # But there's no real need to clean these up, so we'll just do nothing
        pass

    def as_pandas_dataframe(self, limit=None):

        sql = f"select * from {self.physical_name}"
        if limit:
            sql += f" limit {limit}"

        return self.spark_linker.spark.sql(sql).toPandas()

    def as_spark_dataframe(self):
        return self.spark_linker.spark.table(self.physical_name)


class SparkLinker(Linker):
    def __init__(
        self,
        input_table_or_tables,
        settings_dict=None,
        break_lineage_method=None,
        set_up_basic_logging=True,
        input_table_aliases: str | list = None,
        spark=None,
        catalog=None,
        database=None,
        repartition_after_blocking=False,
        num_partitions_on_repartition=100,
    ):
        """Initialise the linker object, which manages the data linkage process and
                holds the data linkage model.

        Args:
            input_table_or_tables: Input data into the linkage model.  Either a
                single table or a list of tables.  Tables can be provided either as
                a Spark DataFrame, or as the name of the table as a string, as
                registered in the Spark catalog
            settings_dict (dict, optional): A Splink settings dictionary. If not
                provided when the object is created, can later be added using
                `linker.initialise_settings()` Defaults to None.
            break_lineage_method (str, optional): Method to use to cache intermediate
                results.  Can be "checkpoint", "persist", "parquet", "delta_lake_files",
                "delta_lake_table". Defaults to "parquet".
            set_up_basic_logging (bool, optional): If true, sets ups up basic logging
                so that Splink sends messages at INFO level to stdout. Defaults to True.
            input_table_aliases (Union[str, list], optional): Labels assigned to
                input tables in Splink outputs.  If the names of the tables in the
                input database are long or unspecific, this argument can be used
                to attach more easily readable/interpretable names. Defaults to None.
            spark: The SparkSession. Required only if `input_table_or_tables` are
                provided as string - otherwise will be inferred from the provided
                Spark Dataframes.
            repartition_after_blocking (bool, optional): In some cases, especially when
                the comparisons are very computationally intensive, performance may be
                improved by repartitioning after blocking to distribute the workload of
                computing the comparison vectors more evenly and reduce the number of
                tasks. Defaults to False.
            num_partitions_on_repartition (int, optional): When saving out intermediate
                results, how many partitions to use?  This should be set so that
                partitions are roughly 100Mb. Defaults to 100.

        """

        self._sql_dialect_ = "spark"

        self.break_lineage_method = break_lineage_method

        self.repartition_after_blocking = repartition_after_blocking
        self.num_partitions_on_repartition = num_partitions_on_repartition

        input_tables = ensure_is_list(input_table_or_tables)

        input_aliases = self._ensure_aliases_populated_and_is_list(
            input_table_or_tables, input_table_aliases
        )

        self._get_spark_from_input_tables_if_not_provided(spark, input_tables)

        self._set_catalog_and_database_if_not_provided(catalog, database)

        self._drop_splink_cached_tables()

        homogenised_tables = []
        homogenised_aliases = []

        for i, (table, alias) in enumerate(zip(input_tables, input_aliases)):

            if type(alias).__name__ == "DataFrame":
                alias = f"__splink__input_table_{i}"

            if type(table).__name__ == "DataFrame":
                table.createOrReplaceTempView(alias)
                table = alias

            homogenised_tables.append(table)
            homogenised_aliases.append(alias)

        super().__init__(
            homogenised_tables,
            settings_dict,
            set_up_basic_logging,
            input_table_aliases=homogenised_aliases,
        )

        self.in_databricks = "DATABRICKS_RUNTIME_VERSION" in os.environ
        if self.in_databricks:
            enable_splink(spark)

        self._set_default_break_lineage_method()

        self._register_udfs_from_jar()

    def _get_spark_from_input_tables_if_not_provided(self, spark, input_tables):
        self.spark = spark
        if spark is None:
            for t in input_tables:
                if type(t).__name__ == "DataFrame":
                    # t.sparkSession can be used only from spark 3.3.0 onwards
                    self.spark = t.sql_ctx.sparkSession
                    break
        if self.spark is None:
            raise ValueError(
                "If input_table_or_tables are strings rather than "
                "Spark dataframes, you must pass in the spark session using the spark="
                " argument when you initialise the linker"
            )

    def _set_catalog_and_database_if_not_provided(self, catalog, database):
        # spark.catalog.currentCatalog() is not available in versions of spark before
        # 3.4.0. In Spark versions less that 3.4.0 we will require explicit catalog
        # setting, but will revert to default in Spark versions greater than 3.4.0
        threshold = "3.4.0"
        self.catalog = catalog
        if (
            major_minor_version_greater_equal_than(self.spark.version, threshold)
            and not self.catalog
        ):
            # set the catalog and database of where to write output tables
            self.catalog = (
                catalog if catalog is not None else self.spark.catalog.currentCatalog()
            )
        self.database = (
            database if database is not None else self.spark.catalog.currentDatabase()
        )

        # this defines the catalog.database location where splink's data outputs will
        # be stored. The filter will remove none, so if catalog is not provided and
        # spark version is < 3.3.0 we will use the default catalog.
        self.splink_data_store = ".".join(
            filter(lambda x: x, [self.catalog, self.database])
        )

    def _drop_splink_cached_tables(self):
        # Clean up Splink cache that may exist from any previous splink session

        # if we use spark.sql("USE DATABASE db") commands we change the default. This
        # approach prevents side effects.
        splink_tables = self.spark.sql(
            f"show tables from {self.splink_data_store} like '__splink__*'"
        )
        temp_tables = splink_tables.filter("isTemporary").collect()
        drop_tables = list(
            map(lambda x: x.tableName, filter(lambda x: x.isTemporary, temp_tables))
        )
        # drop old temp tables
        # specifying a catalog and database doesn't work for temp tables.
        for x in drop_tables:
            self.spark.sql(f"drop table {x}")

    def _set_default_break_lineage_method(self):
        # check to see if running in databricks and use delta lake tables
        # as break lineage method if nothing else specified.

        if self.in_databricks and not self.break_lineage_method:
            self.break_lineage_method = "delta_lake_table"
            logger.info(
                "Intermediate results will be written as Delta Lake tables at "
                f"{self.splink_data_store}."
            )

        # set non-databricks environment default method as parquest in case nothing else
        # specified.
        elif not self.break_lineage_method:
            self.break_lineage_method = "parquet"

    def _register_udfs_from_jar(self):
        # register udf functions
        # will for loop through this list to register UDFs.
        # List is a tuple of structure (UDF Name, class path, spark return type)
        udfs_register = [
            (
                "jaro_winkler",
                "uk.gov.moj.dash.linkage.JaroWinklerSimilarity",
                DoubleType(),
            ),
            ("jaccard", "uk.gov.moj.dash.linkage.JaccardSimilarity", DoubleType()),
            ("cosine_distance", "uk.gov.moj.dash.linkage.CosineDistance", DoubleType()),
            ("Dmetaphone", "uk.gov.moj.dash.linkage.DoubleMetaphone", StringType()),
            (
                "DmetaphoneAlt",
                "uk.gov.moj.dash.linkage.DoubleMetaphoneAlt",
                StringType(),
            ),
            ("QgramTokeniser", "uk.gov.moj.dash.linkage.QgramTokeniser", StringType()),
        ]
        try:
            for udf in udfs_register:
                self.spark.udf.registerJavaFunction(*udf)
        except AnalysisException as e:
            logger.warning(
                "Unable to load custom Spark SQL functions such as jaro_winkler from "
                "the jar that's provided with Splink.\n"
                "You need to ensure the Splink jar is registered.\n"
                "See https://moj-analytical-services.github.io/splink/demos/example_simple_pyspark.html "  # NOQA: E501
                "for an example.\n"
                "You will not be able to use these functions in your linkage.\n"
                "You can find the location of the jar by calling the following function"
                ":\nfrom splink.spark.jar_location import similarity_jar_location"
                "\n\nFull error:\n"
                f"{e}"
            )

    def _table_to_splink_dataframe(self, templated_name, physical_name):
        return SparkDataframe(templated_name, physical_name, self)

    def initialise_settings(self, settings_dict: dict):
        if "sql_dialect" not in settings_dict:
            settings_dict["sql_dialect"] = "spark"
        super().initialise_settings(settings_dict)

    def _repartition_if_needed(self, spark_df, templated_name):
        # Repartitioning has two effects:
        # 1. When we persist out results to disk, it results in a predictable
        #    number of output files.  Some splink operations result in a very large
        #    number of output files, so this reduces the number of files and therefore
        #    avoids slow reads and writes
        # 2. When we repartition, it results in a more evenly distributed workload
        #    across the cluster, which is useful for large datasets.

        names_to_repartition = [
            r"__splink__df_comparison_vectors",
            r"__splink__df_blocked",
            r"__splink__df_neighbours",
            r"__splink__df_representatives",
            r"__splink__df_concat_with_tf_sample",
            r"__splink__df_concat_with_tf",
        ]

        num_partitions = self.num_partitions_on_repartition

        if re.fullmatch(r"__splink__df_representatives", templated_name):
            num_partitions = math.ceil(self.num_partitions_on_repartition / 6)

        if re.fullmatch(r"__splink__df_neighbours", templated_name):
            num_partitions = math.ceil(self.num_partitions_on_repartition / 4)

        if re.fullmatch(r"__splink__df_concat_with_tf_sample", templated_name):
            num_partitions = math.ceil(self.num_partitions_on_repartition / 4)

        if re.fullmatch(r"__splink__df_concat_with_tf", templated_name):
            num_partitions = math.ceil(self.num_partitions_on_repartition / 4)

        if re.fullmatch(r"|".join(names_to_repartition), templated_name):
            spark_df = spark_df.repartition(num_partitions)

        return spark_df

    def _get_checkpoint_dir_path(self, spark_df):
        # https://github.com/apache/spark/blob/301a13963808d1ad44be5cacf0a20f65b853d5a2/python/pyspark/context.py#L1323 # noqa E501
        # getCheckpointDir method exists only in Spark 3.1+, use implementation
        # from above link
        if not self.spark._jsc.sc().getCheckpointDir().isEmpty():
            return self.spark._jsc.sc().getCheckpointDir().get()
        else:
            # Raise checkpointing error
            spark_df.limit(1).checkpoint()

    def _break_lineage_and_repartition(self, spark_df, templated_name, physical_name):

        spark_df = self._repartition_if_needed(spark_df, templated_name)

        regex_to_persist = [
            r"__splink__df_comparison_vectors",
            r"__splink__df_concat_with_tf",
            r"__splink__df_predict",
            r"__splink__df_tf_.+",
            r"__splink__df_representatives",
            r"__splink__df_neighbours",
            r"__splink__df_connected_components_df",
        ]

        if re.fullmatch(r"|".join(regex_to_persist), templated_name):
            if self.break_lineage_method == "persist":
                spark_df = spark_df.persist()
                logger.debug(f"persisted {templated_name}")
            elif self.break_lineage_method == "checkpoint":
                spark_df = spark_df.checkpoint()
                logger.debug(f"Checkpointed {templated_name}")
            elif self.break_lineage_method == "parquet":
                checkpoint_dir = self._get_checkpoint_dir_path(spark_df)
                write_path = os.path.join(checkpoint_dir, physical_name)
                spark_df.write.mode("overwrite").parquet(write_path)
                spark_df = self.spark.read.parquet(write_path)
                logger.debug(f"Wrote {templated_name} to parquet")
            elif self.break_lineage_method == "delta_lake_files":
                checkpoint_dir = self._get_checkpoint_dir_path(spark_df)
                write_path = os.path.join(checkpoint_dir, physical_name)
                spark_df.write.mode("overwrite").format("delta").save()
                spark_df = self.spark.read.format("delta").load(write_path)
                logger.debug(f"Wrote {templated_name} to Delta files at {write_path}")
            elif self.break_lineage_method == "delta_lake_table":
                write_path = f"{self.splink_data_store}.{physical_name}"
                spark_df.write.mode("overwrite").saveAsTable(write_path)
                spark_df = self.spark.table(write_path)
                logger.debug(
                    f"Wrote {templated_name} to Delta Table at "
                    f"{self.splink_data_store}.{physical_name}"
                )
            else:
                raise ValueError(
                    f"Unknown break_lineage_method: {self.break_lineage_method}"
                )
        return spark_df

    def _execute_sql_against_backend(self, sql, templated_name, physical_name):

        sql = sqlglot.transpile(sql, read="spark", write="customspark", pretty=True)[0]

        logger.debug(execute_sql_logging_message_info(templated_name, physical_name))
        logger.log(5, log_sql(sql))
        spark_df = self.spark.sql(sql)

        spark_df = self._break_lineage_and_repartition(
            spark_df, templated_name, physical_name
        )

        # After blocking, want to repartition
        # if templated
        spark_df.createOrReplaceTempView(physical_name)

        output_df = self._table_to_splink_dataframe(templated_name, physical_name)
        return output_df

    @property
    def _infinity_expression(self):
        return "'infinity'"

    def register_table(self, input, table_name, overwrite=False):
        """
        Register a table to your backend database, to be used in one of the
        splink methods, or simply to allow querying.

        Tables can be of type: dictionary, record level dictionary,
        pandas dataframe, pyarrow table and in the spark case, a spark df.

        Examples:
            >>> test_dict = {"a": [666,777,888],"b": [4,5,6]}
            >>> linker.register_table(test_dict, "test_dict")
            >>> linker.query_sql("select * from test_dict")

        Args:
            input: The data you wish to register. This can be either a dictionary,
                pandas dataframe, pyarrow table or a spark dataframe.
            table_name (str): The name you wish to assign to the table.
            overwrite (bool): Overwrite the table in the underlying database if it
                exists

        Returns:
            SplinkDataFrame: An abstraction representing the table created by the sql
                pipeline
        """

        # If the user has provided a table name, return it as a SplinkDataframe
        if isinstance(input, str):
            return self._table_to_splink_dataframe(table_name, input)

        # Check if table name is already in use
        exists = self._table_exists_in_database(table_name)
        if exists:
            if not overwrite:
                raise ValueError(
                    f"Table '{table_name}' already exists in database. "
                    "Please use the 'overwrite' argument if you wish to overwrite"
                )

        if isinstance(input, dict):
            input = pd.DataFrame(input)
            input = self.spark.createDataFrame(input)
        elif isinstance(input, list):
            input = pd.DataFrame.from_records(input)
            input = self.spark.createDataFrame(input)
        elif isinstance(input, pd.DataFrame):
            input = self.spark.createDataFrame(input)

        input.createOrReplaceTempView(table_name)
        return self._table_to_splink_dataframe(table_name, table_name)

    def _random_sample_sql(self, proportion, sample_size):
        if proportion == 1.0:
            return ""
        percent = proportion * 100
        return f" TABLESAMPLE ({percent} PERCENT) "

    def _table_exists_in_database(self, table_name):
        query_result = self.spark.sql(
            f"show tables from {self.splink_data_store} like '{table_name}'"
        ).collect()
        if len(query_result) > 1:
            # this clause accounts for temp tables which can have the same name as
            # persistent table without issue
            if (
                len({x.tableName for x in query_result}) == 1
            ) and (  # table names are the same
                len({x.isTemporary for x in query_result}) == 2
            ):  # isTemporary is boolean
                return True
            else:
                raise ValueError(
                    f"Table name {table_name} not unique. Does it contain a wild card?"
                )
        elif len(query_result) == 1:
            return True
        elif len(query_result) == 0:
            return False

    def register_tf_table(self, df, col_name, overwrite=False):
        self.register_table(df, colname_to_tf_tablename(col_name), overwrite)<|MERGE_RESOLUTION|>--- conflicted
+++ resolved
@@ -1,12 +1,9 @@
 from __future__ import annotations
 
 import logging
-<<<<<<< HEAD
-=======
 import sqlglot
 import re
 import os
->>>>>>> 013bc8c5
 import math
 import os
 import re
