--- conflicted
+++ resolved
@@ -74,12 +74,7 @@
         self.linker.delete_table_from_s3(self.physical_name)
 
     def _check_drop_folder_created_by_splink(self, force_non_splink_table=False):
-<<<<<<< HEAD
         filepath = self.athena_linker.boto_utils.s3_output
-=======
-
-        filepath = self.linker.boto_utils.s3_output
->>>>>>> 61e1e21c
         filename = self.physical_name
         # Validate that the folder is a splink generated folder...
         files = wr.s3.list_objects(
