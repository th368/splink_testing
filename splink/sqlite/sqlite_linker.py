--- conflicted
+++ resolved
@@ -1,8 +1,5 @@
-<<<<<<< HEAD
-=======
 from __future__ import annotations
 
->>>>>>> 013bc8c5
 import logging
 from math import log2, pow
 from typing import List, Union
