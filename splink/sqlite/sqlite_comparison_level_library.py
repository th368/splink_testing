from ..comparison_level_composition import and_, not_, or_  # noqa: F401
from ..comparison_level_library import (
    ColumnsReversedLevelBase,
    DistanceFunctionLevelBase,
    ElseLevelBase,
    ExactMatchLevelBase,
    LevenshteinLevelBase,
    NullLevelBase,
    PercentageDifferenceLevelBase,
)
from .sqlite_base import (
    SqliteBase,
)


class SqliteComparisonProperties(SqliteBase):
    @property
    def _exact_match_level(self):
        return exact_match_level

    @property
    def _null_level(self):
        return null_level

    @property
    def _else_level(self):
        return else_level

    @property
    def _distance_function_level(self):
        return distance_function_level

    @property
<<<<<<< HEAD
    def _levenshtein_level(self):
        return levenshtein_level
=======
    def _columns_reversed_level(self):
        return columns_reversed_level
>>>>>>> effaf24f


class null_level(SqliteBase, NullLevelBase):
    pass


class exact_match_level(SqliteBase, ExactMatchLevelBase):
    pass


class else_level(SqliteBase, ElseLevelBase):
    pass


class levenshtein_level(SqliteBase, LevenshteinLevelBase):
    pass


class columns_reversed_level(SqliteBase, ColumnsReversedLevelBase):
    pass


class distance_function_level(SqliteBase, DistanceFunctionLevelBase):
    pass


class percentage_difference_level(SqliteBase, PercentageDifferenceLevelBase):
    pass<|MERGE_RESOLUTION|>--- conflicted
+++ resolved
@@ -31,13 +31,11 @@
         return distance_function_level
 
     @property
-<<<<<<< HEAD
     def _levenshtein_level(self):
         return levenshtein_level
-=======
+
     def _columns_reversed_level(self):
         return columns_reversed_level
->>>>>>> effaf24f
 
 
 class null_level(SqliteBase, NullLevelBase):
