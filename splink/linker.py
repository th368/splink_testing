from __future__ import annotations

import hashlib
import json
import logging
import os
import warnings
from collections import UserDict
from copy import copy, deepcopy
from pathlib import Path
from statistics import median

from splink.input_column import InputColumn, remove_quotes_from_identifiers

from .accuracy import (
    prediction_errors_from_label_column,
    prediction_errors_from_labels_table,
    truth_space_table_from_labels_column,
    truth_space_table_from_labels_table,
)
from .analyse_blocking import (
    cumulative_comparisons_generated_by_blocking_rules,
    number_of_comparisons_generated_by_blocking_rule_sql,
)
from .blocking import BlockingRule, block_using_rules_sql
from .charts import (
    completeness_chart,
    cumulative_blocking_rule_comparisons_generated,
    match_weights_histogram,
    missingness_chart,
    parameter_estimate_comparisons,
    precision_recall_chart,
    roc_chart,
    unlinkables_chart,
    waterfall_chart,
)
from .cluster_studio import render_splink_cluster_studio_html
from .comparison import Comparison
from .comparison_level import ComparisonLevel
from .comparison_vector_distribution import (
    comparison_vector_distribution_sql,
)
from .comparison_vector_values import compute_comparison_vector_values_sql
from .connected_components import (
    _cc_create_unique_id_cols,
    solve_connected_components,
)
from .em_training_session import EMTrainingSession
from .estimate_u import estimate_u_values
from .exceptions import SplinkException
from .logging_messages import execute_sql_logging_message_info, log_sql
from .m_from_labels import estimate_m_from_pairwise_labels
from .m_training import estimate_m_values_from_label_column
from .match_key_analysis import (
    count_num_comparisons_from_blocking_rules_for_prediction_sql,
)
from .match_weights_histogram import histogram_data
from .misc import (
    ascii_uid,
    bayes_factor_to_prob,
    ensure_is_list,
    ensure_is_tuple,
    prob_to_bayes_factor,
)
from .missingness import completeness_data, missingness_data
from .pipeline import SQLPipeline
from .predict import predict_from_comparison_vectors_sqls
from .profile_data import profile_columns
from .settings import Settings
from .splink_comparison_viewer import (
    comparison_viewer_table_sqls,
    render_splink_comparison_viewer_html,
)
from .splink_dataframe import SplinkDataFrame
from .term_frequencies import (
    _join_tf_to_input_df_sql,
    colname_to_tf_tablename,
    compute_all_term_frequencies_sqls,
    compute_term_frequencies_from_concat_with_tf,
    term_frequencies_for_single_column_sql,
    term_frequencies_from_concat_with_tf,
)
from .unique_id_concat import (
    _composite_unique_id_from_edges_sql,
)
from .unlinkables import unlinkables_data
from .vertically_concatenate import vertically_concatenate_sql

logger = logging.getLogger(__name__)

warnings.simplefilter("always", DeprecationWarning)


class CacheDictWithLogging(UserDict):
    def __getitem__(self, key) -> SplinkDataFrame:
        splink_dataframe = super().__getitem__(key)
        phy_name = splink_dataframe.physical_name
        logger.debug(
            f"Using cache for template name {key}" f" with physical name {phy_name}"
        )
        splink_dataframe.templated_name = key
        # Return a copy so that user can modify physical or templated name
        # without modifying the version in the cache
        return copy(splink_dataframe)

    def __setitem__(self, key, value):
        if not isinstance(value, SplinkDataFrame):
            raise TypeError("Cached items must be of type SplinkDataFrame")

        super().__setitem__(key, value)

        logger.log(
            1, f"Setting cache for template name {key}" f" with physical name {value}"
        )

    def invalidate_cache(self):
        self.data = dict()


class Linker:
    """The Linker object manages the data linkage process and holds the data linkage
    model.

    Most of Splink's functionality can  be accessed by calling methods (functions)
    on the linker, such as `linker.predict()`, `linker.profile_columns()` etc.

    The Linker class is intended for subclassing for specific backends, e.g.
    a `DuckDBLinker`.
    """

    def __init__(
        self,
        input_table_or_tables: str | list,
        settings_dict: dict,
        accepted_df_dtypes,
        set_up_basic_logging: bool = True,
        input_table_aliases: str | list = None,
    ):
        """Initialise the linker object, which manages the data linkage process and
        holds the data linkage model.

        Examples:
            >>> # Example 1: DuckDB
            >>> df = pd.read_csv("data_to_dedupe.csv")
            >>> linker = DuckDBLinker(df, settings_dict)


            >>> # Example 2: Spark
            >>> df_1 = spark.read.parquet("table_1/")
            >>> df_2 = spark.read.parquet("table_2/")
            >>> linker = SparkLinker(
            >>>     [df_1, df_2],
            >>>     settings_dict,
            >>>     input_table_aliases=["customers", "contact_center_callers"]
            >>>     )

        Args:
            input_table_or_tables (Union[str, list]): Input data into the linkage model.
                Either a single string (the name of a table in a database) for
                deduplication jobs, or a list of strings  (the name of tables in a
                database) for link_only or link_and_dedupe.  For some linkers, such as
                the DuckDBLinker and the SparkLinker, it's also possible to pass in
                dataframes (Pandas and Spark respectively) rather than strings.
            settings_dict (dict, optional): A Splink settings dictionary. If not
                provided when the object is created, can later be added using
                `linker.load_settings()` Defaults to None.
            set_up_basic_logging (bool, optional): If true, sets ups up basic logging
                so that Splink sends messages at INFO level to stdout. Defaults to True.
            input_table_aliases (Union[str, list], optional): Labels assigned to
                input tables in Splink outputs.  If the names of the tables in the
                input database are long or unspecific, this argument can be used
                to attach more easily readable/interpretable names. Defaults to None.
        """

        if set_up_basic_logging:
            logging.basicConfig(
                format="%(message)s",
            )
            splink_logger = logging.getLogger("splink")
            splink_logger.setLevel(logging.INFO)

        self._pipeline = SQLPipeline()

        if not isinstance(settings_dict, (dict, type(None))):
            # Run if you've entered a filepath
            self._setup_settings_objs(None)  # feed it a blank settings dictionary
            self.load_settings(settings_dict)
        else:
            settings_dict = deepcopy(settings_dict)
            self._setup_settings_objs(settings_dict)

        homogenised_tables, homogenised_aliases = self._register_input_tables(
            input_table_or_tables,
            input_table_aliases,
            accepted_df_dtypes,
        )

        self._input_tables_dict = self._get_input_tables_dict(
            homogenised_tables, homogenised_aliases
        )

<<<<<<< HEAD
=======
        self._names_of_tables_created_by_splink: set = set()
        self._intermediate_table_cache: dict = CacheDictWithLogging()

        if not isinstance(settings_dict, (dict, type(None))):
            self._setup_settings_objs(None)  # feed it a blank settings dictionary
            self.load_settings(settings_dict)
        else:
            settings_dict = deepcopy(settings_dict)
            self._setup_settings_objs(settings_dict)

>>>>>>> c0e6e5c9
        self._validate_input_dfs()
        self._em_training_sessions = []

        self._find_new_matches_mode = False
        self._train_u_using_random_sample_mode = False
        self._compare_two_records_mode = False
        self._self_link_mode = False
        self._analyse_blocking_mode = False

        self.debug_mode = False

    @property
    def _cache_uid(self):
        if self._settings_dict:
            return self._settings_obj._cache_uid
        else:
            return self._cache_uid_no_settings

    @_cache_uid.setter
    def _cache_uid(self, value):
        if self._settings_dict:
            self._settings_obj._cache_uid = value
        else:
            self._cache_uid_no_settings = value

    @property
    def _settings_obj(self) -> Settings:
        if self._settings_obj_ is None:
            raise ValueError(
                "You did not provide a settings dictionary when you "
                "created the linker.  To continue, you need to provide a settings "
                "dictionary using the `load_settings()` method on your linker "
                "object. i.e. linker.load_settings(settings_dict)"
            )
        return self._settings_obj_

    @property
    def _input_tablename_l(self):
        if self._find_new_matches_mode:
            return "__splink__df_concat_with_tf"

        if self._self_link_mode:
            return "__splink__df_concat_with_tf"

        if self._compare_two_records_mode:
            return "__splink__compare_two_records_left_with_tf"

        if self._train_u_using_random_sample_mode:
            return "__splink__df_concat_with_tf_sample"

        if self._analyse_blocking_mode:
            return "__splink__df_concat"

        if self._two_dataset_link_only:
            return "__splink__df_concat_with_tf_left"

        return "__splink__df_concat_with_tf"

    @property
    def _input_tablename_r(self):
        if self._find_new_matches_mode:
            return "__splink__df_new_records_with_tf"

        if self._self_link_mode:
            return "__splink__df_concat_with_tf"

        if self._compare_two_records_mode:
            return "__splink__compare_two_records_right_with_tf"

        if self._train_u_using_random_sample_mode:
            return "__splink__df_concat_with_tf_sample"

        if self._analyse_blocking_mode:
            return "__splink__df_concat"

        if self._two_dataset_link_only:
            return "__splink_df_concat_with_tf_right"
        return "__splink__df_concat_with_tf"

    @property
    def _source_dataset_column_name(self):
        if self._settings_obj_ is None:
            return None

        # Used throughout the scripts to feed our SQL
        if self._settings_obj._source_dataset_column_name_is_required:
            df_obj = next(iter(self._input_tables_dict.values()))
            columns = df_obj.columns_escaped

            input_column = self._settings_obj._source_dataset_input_column
            src_ds_col = InputColumn(input_column, self).name()
            return "__splink_source_dataset" if src_ds_col in columns else input_column
        else:
            return None

    @property
    def _two_dataset_link_only(self):
        # Two dataset link only join is a special case where an inner join of the
        # two datasets is much more efficient than self-joining the vertically
        # concatenation of all input datasets
        if self._find_new_matches_mode:
            return True

        if self._compare_two_records_mode:
            return True

        # in u-train sample mode we are joining the concatenated table mixing
        # both data sets - hence if we inner join on True we will end up with
        # samples which both originate from the same dataset
        if self._train_u_using_random_sample_mode:
            return False

        if self._analyse_blocking_mode:
            return False

        if (
            len(self._input_tables_dict) == 2
            and self._settings_obj._link_type == "link_only"
        ):
            return True
        else:
            return False

    @property
    def _sql_dialect(self):
        if self._sql_dialect_ is None:
            raise NotImplementedError(
                f"No SQL dialect set on object of type {type(self)}. "
                "Did you make sure to create a dialect-specific Linker?"
            )
        return self._sql_dialect_

    @property
    def _infinity_expression(self):
        raise NotImplementedError(
            f"infinity sql expression not available for {type(self)}"
        )

    def _register_input_tables(self, input_tables, input_aliases, accepted_df_dtypes):
        # 'homogenised' means all entries are strings representing tables
        homogenised_tables = []
        homogenised_aliases = []
        accepted_df_dtypes = ensure_is_tuple(accepted_df_dtypes)

        for i, (table, alias) in enumerate(zip(input_tables, input_aliases)):
            if isinstance(alias, accepted_df_dtypes):
                alias = f"__splink__input_table_{i}"

            if isinstance(table, accepted_df_dtypes):
                self.register_table(table, alias)
                table = alias

            homogenised_tables.append(table)
            homogenised_aliases.append(alias)

        return homogenised_tables, homogenised_aliases

    def _setup_settings_objs(self, settings_dict):
        # Setup the linker class's required settings
        self._settings_dict = settings_dict

        # if settings_dict is passed, set sql_dialect on it if missing, and make sure
        # incompatible dialect not passed
        if settings_dict is not None and settings_dict.get("sql_dialect", None) is None:
            settings_dict["sql_dialect"] = self._sql_dialect

        if settings_dict is None:
            self._cache_uid_no_settings = ascii_uid(8)
        else:
            uid = settings_dict.get("linker_uid", ascii_uid(8))
            settings_dict["linker_uid"] = uid

        if settings_dict is None:
            self._settings_obj_ = None
        else:
            self._settings_obj_ = Settings(settings_dict)

            self._validate_dialect()

    def _initialise_df_concat(self, materialise=False):
        cache = self._intermediate_table_cache
        concat_df = None
        if "__splink__df_concat" in cache:
            concat_df = cache["__splink__df_concat"]
        elif "__splink__df_concat_with_tf" in cache:
            concat_df = cache["__splink__df_concat_with_tf"]
            concat_df.templated_name = "__splink__df_concat"
        else:
            if materialise:
                # Clear the pipeline if we are materialising
                # There's no reason not to do this, since when
                # we execute the pipeline, it'll get cleared anyway
                self._pipeline.reset()
            sql = vertically_concatenate_sql(self)
            self._enqueue_sql(sql, "__splink__df_concat")
            if materialise:
                concat_df = self._execute_sql_pipeline()
                cache["__splink__df_concat"] = concat_df

        return concat_df

    def _initialise_df_concat_with_tf(self, materialise=True):
        cache = self._intermediate_table_cache
        nodes_with_tf = None
        if "__splink__df_concat_with_tf" in cache:
            nodes_with_tf = cache["__splink__df_concat_with_tf"]

        else:
            if materialise:
                # Clear the pipeline if we are materialising
                # There's no reason not to do this, since when
                # we execute the pipeline, it'll get cleared anyway
                self._pipeline.reset()

            sql = vertically_concatenate_sql(self)
            self._enqueue_sql(sql, "__splink__df_concat")

            sqls = compute_all_term_frequencies_sqls(self)
            for sql in sqls:
                self._enqueue_sql(sql["sql"], sql["output_table_name"])

            if materialise:
                nodes_with_tf = self._execute_sql_pipeline()
                cache["__splink__df_concat_with_tf"] = nodes_with_tf

        return nodes_with_tf

    def _table_to_splink_dataframe(
        self, templated_name, physical_name
    ) -> SplinkDataFrame:
        """Create a SplinkDataframe from a table in the underlying database called
        `physical_name`.

        Associate a `templated_name` with this table, which signifies the purpose
        or 'meaning' of this table to splink. (e.g. `__splink__df_blocked`)

        Args:
            templated_name (str): The purpose of the table to Splink
            physical_name (str): The name of the table in the underlying databse
        """
        raise NotImplementedError(
            "_table_to_splink_dataframe not implemented on this linker"
        )

    def _enqueue_sql(self, sql, output_table_name):
        """Add sql to the current pipeline, but do not execute the pipeline."""
        self._pipeline.enqueue_sql(sql, output_table_name)

    def _execute_sql_pipeline(
        self,
        input_dataframes: list[SplinkDataFrame] = [],
        materialise_as_hash=True,
        use_cache=True,
    ) -> SplinkDataFrame:
        """Execute the SQL queued in the current pipeline as a single statement
        e.g. `with a as (), b as , c as (), select ... from c`, then execute the
        pipeline, returning the resultant table as a SplinkDataFrame

        Args:
            input_dataframes (List[SplinkDataFrame], optional): A 'starting point' of
                SplinkDataFrames if needed. Defaults to [].
            materialise_as_hash (bool, optional): If true, the output tablename will end
                in a unique identifer. Defaults to True.
            use_cache (bool, optional): If true, look at whether the SQL pipeline has
                been executed before, and if so, use the existing result. Defaults to
                True.

        Returns:
            SplinkDataFrame: An abstraction representing the table created by the sql
                pipeline
        """

        if not self.debug_mode:
            sql_gen = self._pipeline._generate_pipeline(input_dataframes)

            output_tablename_templated = self._pipeline.queue[-1].output_table_name

            try:
                dataframe = self._sql_to_splink_dataframe_checking_cache(
                    sql_gen,
                    output_tablename_templated,
                    materialise_as_hash,
                    use_cache,
                )
            except Exception as e:
                raise e
            finally:
                self._pipeline.reset()

            return dataframe
        else:
            # In debug mode, we do not pipeline the sql and print the
            # results of each part of the pipeline
            for task in self._pipeline._generate_pipeline_parts(input_dataframes):
                output_tablename = task.output_table_name
                sql = task.sql
                print("------")
                print(f"--------Creating table: {output_tablename}--------")

                dataframe = self._sql_to_splink_dataframe_checking_cache(
                    sql,
                    output_tablename,
                    materialise_as_hash=False,
                    use_cache=False,
                )
            self._pipeline.reset()
            return dataframe

    def _execute_sql_against_backend(
        self, sql: str, templated_name: str, physical_name: str
    ) -> SplinkDataFrame:
        """Execute a single sql SELECT statement, returning a SplinkDataFrame.

        Subclasses should implement this, using _log_and_run_sql_execution() within
        their implementation, maybe doing some SQL translation or other prep/cleanup
        work before/after.
        """
        raise NotImplementedError(
            f"_execute_sql_against_backend not implemented for {type(self)}"
        )

    def _run_sql_execution(
        self, final_sql: str, templated_name: str, physical_name: str
    ) -> SplinkDataFrame:
        """**Actually** execute the sql against the backend database.

        This is intended to be implemented by a subclass, but not actually called
        directly. Instead, call _log_and_run_sql_execution, and that will call
        this method.

        This could return something, or not. It's up to the Linker subclass to decide.
        """
        raise NotImplementedError(
            f"_run_sql_execution not implemented for {type(self)}"
        )

    def _log_and_run_sql_execution(
        self, final_sql: str, templated_name: str, physical_name: str
    ) -> SplinkDataFrame:
        """Log the sql, then call _run_sql_execution(), wrapping any errors"""
        logger.debug(execute_sql_logging_message_info(templated_name, physical_name))
        logger.log(5, log_sql(final_sql))
        try:
            return self._run_sql_execution(final_sql, templated_name, physical_name)
        except Exception as e:
            raise SplinkException(
                f"Error executing the following sql for table "
                f"`{templated_name}`({physical_name}):\n{final_sql}"
            ) from e

    def register_table(self, input, table_name, overwrite=False):
        """
        Register a table to your backend database, to be used in one of the
        splink methods, or simply to allow querying.

        Tables can be of type: dictionary, record level dictionary,
        pandas dataframe, pyarrow table and in the spark case, a spark df.

        Examples:
            >>> test_dict = {"a": [666,777,888],"b": [4,5,6]}
            >>> linker.register_table(test_dict, "test_dict")
            >>> linker.query_sql("select * from test_dict")

        Args:
            input: The data you wish to register. This can be either a dictionary,
                pandas dataframe, pyarrow table or a spark dataframe.
            table_name (str): The name you wish to assign to the table.
            overwrite (bool): Overwrite the table in the underlying database if it
                exists

        Returns:
            SplinkDataFrame: An abstraction representing the table created by the sql
                pipeline
        """

        raise NotImplementedError(f"register_table not implemented for {type(self)}")

    def query_sql(self, sql, output_type="pandas"):
        """
        Run a SQL query against your backend database and return
        the resulting output.

        Examples:
            >>> linker = DuckDBLinker(df, settings)
            >>> df_predict = linker.predict()
            >>> linker.query_sql(f"select * from {df_predict.physical_name} limit 10")

        Args:
            sql (str): The SQL to be queried.
            output_type (str): One of splink_df/splinkdf or pandas.
                This determines the type of table that your results are output in.
        """

        output_tablename_templated = "__splink__df_sql_query"

        splink_dataframe = self._sql_to_splink_dataframe_checking_cache(
            sql,
            output_tablename_templated,
            materialise_as_hash=False,
            use_cache=False,
        )

        if output_type in ("splink_df", "splinkdf"):
            return splink_dataframe
        elif output_type == "pandas":
            out = splink_dataframe.as_pandas_dataframe()
            # If pandas, drop the table to cleanup the db
            splink_dataframe.drop_table_from_database()
            return out
        else:
            raise ValueError(
                f"output_type '{output_type}' is not supported.",
                "Must be one of 'splink_df'/'splinkdf' or 'pandas'",
            )

    def _sql_to_splink_dataframe_checking_cache(
        self,
        sql,
        output_tablename_templated,
        materialise_as_hash=True,
        use_cache=True,
    ) -> SplinkDataFrame:
        """Execute sql, or if identical sql has been run before, return cached results.

        This function
            - is used by _execute_sql_pipeline to to execute SQL
            - or can be used directly if you have a single SQL statement that's
              not in a pipeline

        Return a SplinkDataFrame representing the results of the SQL
        """

        to_hash = (sql + self._cache_uid).encode("utf-8")
        hash = hashlib.sha256(to_hash).hexdigest()[:9]
        # Ensure hash is valid sql table name
        table_name_hash = f"{output_tablename_templated}_{hash}"

        if use_cache:
            if self._table_exists_in_database(output_tablename_templated):
                logger.debug(f"Using existing table {output_tablename_templated}")
                return self._table_to_splink_dataframe(
                    output_tablename_templated, output_tablename_templated
                )

            if self._table_exists_in_database(table_name_hash):
                logger.debug(
                    f"Using cache for {output_tablename_templated}"
                    f" with physical name {table_name_hash}"
                )
                return self._table_to_splink_dataframe(
                    output_tablename_templated, table_name_hash
                )

        if self.debug_mode:
            print(sql)

        if materialise_as_hash:
            splink_dataframe = self._execute_sql_against_backend(
                sql, output_tablename_templated, table_name_hash
            )
        else:
            splink_dataframe = self._execute_sql_against_backend(
                sql,
                output_tablename_templated,
                output_tablename_templated,
            )

        self._names_of_tables_created_by_splink.add(splink_dataframe.physical_name)

        if self.debug_mode:
            df_pd = splink_dataframe.as_pandas_dataframe()
            try:
                from IPython.display import display

                display(df_pd)
            except ModuleNotFoundError:
                print(df_pd)

        return splink_dataframe

    def __deepcopy__(self, memo):
        """When we do EM training, we need a copy of the linker which is independent
        of the main linker e.g. setting parameters on the copy will not affect the
        main linker.  This method implements ensures linker can be deepcopied.
        """
        new_linker = copy(self)
        new_linker._em_training_sessions = []
        new_settings = deepcopy(self._settings_obj_)
        new_linker._settings_obj_ = new_settings
        return new_linker

    def _ensure_aliases_populated_and_is_list(
        self, input_table_or_tables, input_table_aliases
    ):
        if input_table_aliases is None:
            input_table_aliases = input_table_or_tables

        input_table_aliases = ensure_is_list(input_table_aliases)

        return input_table_aliases

    def _get_input_tables_dict(self, input_table_or_tables, input_table_aliases):
        input_table_or_tables = ensure_is_list(input_table_or_tables)

        input_table_aliases = self._ensure_aliases_populated_and_is_list(
            input_table_or_tables, input_table_aliases
        )

        d = {}
        for table_name, table_alias in zip(input_table_or_tables, input_table_aliases):
            d[table_alias] = self._table_to_splink_dataframe(table_alias, table_name)
        return d

    def _get_input_tf_dict(self, df_dict):
        d = {}
        for df_name, df_value in df_dict.items():
            renamed = colname_to_tf_tablename(df_name)
            d[renamed] = self._table_to_splink_dataframe(renamed, df_value)
        return d

    def _predict_warning(self):
        if not self._settings_obj._is_fully_trained:
            msg = (
                "\n -- WARNING --\n"
                "You have called predict(), but there are some parameter "
                "estimates which have neither been estimated or specified in your "
                "settings dictionary.  To produce predictions the following"
                " untrained trained parameters will use default values."
            )
            messages = self._settings_obj._not_trained_messages()

            warn_message = "\n".join([msg] + messages)

            logger.warning(warn_message)

    def _table_exists_in_database(self, table_name):
        raise NotImplementedError(
            f"table_exists_in_database not implemented for {type(self)}"
        )

    def _validate_input_dfs(self):
        if not hasattr(self, "_input_tables_dict"):
            # This is only triggered where a user loads a settings dict from a
            # given file path.
            return

        for df in self._input_tables_dict.values():
            df.validate()

        if self._settings_obj_ is not None:
            if self._settings_obj._link_type == "dedupe_only":
                if len(self._input_tables_dict) > 1:
                    raise ValueError(
                        'If link_type = "dedupe only" then input tables must contain '
                        "only a single input table",
                    )

    def _validate_dialect(self):
        settings_dialect = self._settings_obj._sql_dialect
        if settings_dialect != self._sql_dialect:
            raise ValueError(
                f"Incompatible SQL dialect! `settings` dictionary uses "
                f"dialect {settings_dialect}, but expecting "
                f"'{self._sql_dialect}' for Linker of type {type(self)}"
            )

    def _populate_probability_two_random_records_match_from_trained_values(self):
        recip_prop_matches_estimates = []

        logger.log(
            15,
            (
                "---- Using training sessions to compute "
                "probability two random records match ----"
            ),
        )
        for em_training_session in self._em_training_sessions:
            training_lambda = (
                em_training_session._settings_obj._probability_two_random_records_match
            )
            training_lambda_bf = prob_to_bayes_factor(training_lambda)
            reverse_levels = (
                em_training_session._comparison_levels_to_reverse_blocking_rule
            )

            logger.log(
                15,
                "\n"
                f"Probability two random records match from trained model blocking on "
                f"{em_training_session._blocking_rule_for_training.blocking_rule}: "
                f"{training_lambda:,.3f}",
            )

            for reverse_level in reverse_levels:
                # Get comparison level on current settings obj
                cc = self._settings_obj._get_comparison_by_output_column_name(
                    reverse_level.comparison._output_column_name
                )

                cl = cc._get_comparison_level_by_comparison_vector_value(
                    reverse_level._comparison_vector_value
                )

                if cl._has_estimated_values:
                    bf = cl._trained_m_median / cl._trained_u_median
                else:
                    bf = cl._bayes_factor

                logger.log(
                    15,
                    f"Reversing comparison level {cc._output_column_name}"
                    f" using bayes factor {bf:,.3f}",
                )

                training_lambda_bf = training_lambda_bf / bf

                as_prob = bayes_factor_to_prob(training_lambda_bf)

                logger.log(
                    15,
                    (
                        "This estimate of probability two random records match now: "
                        f" {as_prob:,.3f} "
                        f"with reciprocal {(1/as_prob):,.3f}"
                    ),
                )
            logger.log(15, "\n---------")
            p = bayes_factor_to_prob(training_lambda_bf)
            recip_prop_matches_estimates.append(1 / p)

        prop_matches_estimate = 1 / median(recip_prop_matches_estimates)

        self._settings_obj._probability_two_random_records_match = prop_matches_estimate
        logger.log(
            15,
            "\nMedian of prop of matches estimates: "
            f"{self._settings_obj._probability_two_random_records_match:,.3f} "
            "reciprocal "
            f"{1/self._settings_obj._probability_two_random_records_match:,.3f}",
        )

    def _populate_m_u_from_trained_values(self):
        ccs = self._settings_obj.comparisons

        for cc in ccs:
            for cl in cc._comparison_levels_excluding_null:
                if cl._has_estimated_u_values:
                    cl.u_probability = cl._trained_u_median
                if cl._has_estimated_m_values:
                    cl.m_probability = cl._trained_m_median

    def _delete_tables_created_by_splink_from_db(
        self, retain_term_frequency=True, retain_df_concat_with_tf=True
    ):
        to_remove = set()
        for name in self._names_of_tables_created_by_splink:
            # Only delete tables explicitly marked as having been created by splink
            if "__splink__" not in name:
                continue
            if name == "__splink__df_concat_with_tf":
                if not retain_df_concat_with_tf:
                    self._delete_table_from_database(name)
                    to_remove.add(name)
            elif name.startswith("__splink__df_tf_"):
                if not retain_term_frequency:
                    self._delete_table_from_database(name)
                    to_remove.add(name)
            else:
                self._delete_table_from_database(name)
                to_remove.add(name)

        self._names_of_tables_created_by_splink = (
            self._names_of_tables_created_by_splink - to_remove
        )

    def _raise_error_if_necessary_waterfall_columns_not_computed(self):
        ricc = self._settings_obj._retain_intermediate_calculation_columns
        rmc = self._settings_obj._retain_matching_columns
        if not (ricc and rmc):
            raise ValueError(
                "retain_intermediate_calculation_columns and "
                "retain_matching_columns must both be set to True in your settings"
                " dictionary to use this function, because otherwise the necessary "
                "columns will not be available in the input records."
                f" Their current values are {ricc} and {rmc}, respectively. "
                "Please re-run your linkage with them both set to True."
            )

    def _raise_error_if_necessary_accuracy_columns_not_computed(self):
        rmc = self._settings_obj._retain_matching_columns
        if not (rmc):
            raise ValueError(
                "retain_matching_columns must be set to True in your settings"
                " dictionary to use this function, because otherwise the necessary "
                "columns will not be available in the input records."
                f" Its current value is {rmc}. "
                "Please re-run your linkage with it set to True."
            )

    def load_settings(self, settings_dict: dict | str | Path):
        """Initialise settings for the linker.  To be used if settings were
        not passed to the linker on creation. This can either be in the form
        of a settings dictionary or a filepath to a json file containing a
        valid settings dictionary.

        Examples:
            >>> linker = DuckDBLinker(df, connection=":memory:")
            >>> linker.profile_columns(["first_name", "surname"])
            >>> linker.load_settings(settings_dict)

            >>> linker.load_settings("my_settings.json")

        Args:
            settings_dict (dict | str | Path): A Splink settings dictionary or
                the path to your settings json file.
        """

        if not isinstance(settings_dict, dict):
            p = Path(settings_dict)
            if not p.is_file():  # check if it's a valid file/filepath
                raise ValueError(
                    "The filepath you have provided is either not a valid file "
                    "or doesn't exist along the path provided."
                )
            settings_dict = json.loads(p.read_text())

        # Store the cache ID so it can be reloaded after cache invalidation
        cache_id = self._cache_uid
        # So we don't run into any issues with generated tables having
        # invalid columns as settings have been tweaked, invalidate
        # the cache and allow these tables to be recomputed.

        # This is less efficient, but triggers infrequently and ensures we don't
        # run into issues where the defaults used conflict with the actual values
        # supplied in settings.

        # This is particularly relevant with `source_dataset`, which appears within
        # concat_with_tf.
        self.invalidate_cache()

        # If a uid already exists in your settings object, prioritise this
        settings_dict["linker_uid"] = settings_dict.get("linker_uid", cache_id)
        settings_dict["sql_dialect"] = settings_dict.get(
            "sql_dialect", self._sql_dialect
        )
        self._settings_dict = settings_dict
        self._settings_obj_ = Settings(settings_dict)
        self._validate_input_dfs()
        self._validate_dialect()

    def initialise_settings(self, settings_dict: dict):
        """*This method is now deprecated. Please use `load_settings`
        when loading existing settings or a pre-trained model.*

        Initialise settings for the linker.  To be used if settings were
        not passed to the linker on creation.
        Examples:
            >>> linker = DuckDBLinker(df, connection=":memory:")
            >>> linker.profile_columns(["first_name", "surname"])
            >>> linker.initialise_settings(settings_dict)
        Args:
            settings_dict (dict): A Splink settings dictionary
        """
        # If a uid already exists in your settings object, prioritise this
        settings_dict["linker_uid"] = settings_dict.get("linker_uid", self._cache_uid)
        settings_dict["sql_dialect"] = settings_dict.get(
            "sql_dialect", self._sql_dialect
        )
        self._settings_dict = settings_dict
        self._settings_obj_ = Settings(settings_dict)
        self._validate_input_dfs()
        self._validate_dialect()

        warnings.warn(
            "`initialise_settings` is deprecated. We advise you use "
            "`linker.load_settings()` when loading in your settings or a previously "
            "trained model.",
            DeprecationWarning,
            stacklevel=2,
        )

    def load_settings_from_json(self, in_path: str | Path):
        """*This method is now deprecated. Please use `load_settings`
        when loading existing settings or a pre-trained model.*

        Load settings from a `.json` file.
        This `.json` file would usually be the output of
        `linker.save_settings_to_json()`
        Examples:
            >>> linker.load_settings_from_json("my_settings.json")
        Args:
            in_path (str): Path to settings json file
        """
        self.load_settings(in_path)

        warnings.warn(
            "`load_settings_from_json` is deprecated. We advise you use "
            "`linker.load_settings()` when loading in your settings or a previously "
            "trained model.",
            DeprecationWarning,
            stacklevel=2,
        )

    def compute_tf_table(self, column_name: str) -> SplinkDataFrame:
        """Compute a term frequency table for a given column and persist to the database

        This method is useful if you want to pre-compute term frequency tables e.g.
        so that real time linkage executes faster, or so that you can estimate
        various models without having to recompute term frequency tables each time

        Examples:
            >>> # Example 1: Real time linkage
            >>> linker = DuckDBLinker(df, connection=":memory:")
            >>> linker.load_settings("saved_settings.json")
            >>> linker.compute_tf_table("surname")
            >>> linker.compare_two_records(record_left, record_right)

            >>> # Example 2: Pre-computed term frequency tables in Spark
            >>> linker = SparkLinker(df)
            >>> df_first_name_tf = linker.compute_tf_table("first_name")
            >>> df_first_name_tf.write.parquet("folder/first_name_tf")
            >>>
            >>> # On subsequent data linking job, read this table rather than recompute
            >>> df_first_name_tf = spark.read.parquet("folder/first_name_tf")
            >>> df_first_name_tf.createOrReplaceTempView("__splink__df_tf_first_name")

        Args:
            column_name (str): The column name in the input table

        Returns:
            SplinkDataFrame: The resultant table as a splink data frame
        """

        input_col = InputColumn(column_name, settings_obj=self._settings_obj)
        tf_tablename = colname_to_tf_tablename(input_col)
        cache = self._intermediate_table_cache
        concat_tf_tables = [
            remove_quotes_from_identifiers(tf_col.input_name_as_tree).sql()
            for tf_col in self._settings_obj._term_frequency_columns
        ]

        if tf_tablename in cache:
            tf_df = cache[tf_tablename]
        elif "__splink__df_concat_with_tf" in cache and column_name in concat_tf_tables:
            self._pipeline.reset()
            # If our df_concat_with_tf table already exists, use backwards inference to
            # find a given tf table
            colname = InputColumn(column_name)
            sql = term_frequencies_from_concat_with_tf(colname)
            self._enqueue_sql(sql, colname_to_tf_tablename(colname))
            tf_df = self._execute_sql_pipeline(
                [cache["__splink__df_concat_with_tf"]], materialise_as_hash=True
            )
            self._intermediate_table_cache[tf_tablename] = tf_df
        else:
            # Clear the pipeline if we are materialising
            self._pipeline.reset()
            df_concat = self._initialise_df_concat()
            input_dfs = []
            if df_concat:
                input_dfs.append(df_concat)
            sql = term_frequencies_for_single_column_sql(input_col)
            self._enqueue_sql(sql, tf_tablename)
            tf_df = self._execute_sql_pipeline(input_dfs, materialise_as_hash=True)
            self._intermediate_table_cache[tf_tablename] = tf_df

        return tf_df

    def deterministic_link(self) -> SplinkDataFrame:
        """Uses the blocking rules specified by
        `blocking_rules_to_generate_predictions` in the settings dictionary to
        generate pairwise record comparisons.

        For deterministic linkage, this should be a list of blocking rules which
        are strict enough to generate only true links.

        Deterministic linkage, however, is likely to result in missed links
        (false negatives).

        Examples:
            >>> linker = DuckDBLinker(df)
            >>>
            >>> settings = {
            >>>     "link_type": "dedupe_only",
            >>>     "blocking_rules_to_generate_predictions": [
            >>>         "l.first_name = r.first_name",
            >>>         "l.surname = r.surname",
            >>>     ],
            >>>     "comparisons": []
            >>> }
            >>>
            >>> from splink.duckdb.duckdb_linker import DuckDBLinker
            >>>
            >>> linker = DuckDBLinker(df, settings)
            >>> df = linker.deterministic_link()

        Returns:
            SplinkDataFrame: A SplinkDataFrame of the pairwise comparisons.  This
                represents a table materialised in the database. Methods on the
                SplinkDataFrame allow you to access the underlying data.
        """
        concat_with_tf = self._initialise_df_concat_with_tf()
        sql = block_using_rules_sql(self)
        self._enqueue_sql(sql, "__splink__df_blocked")
        return self._execute_sql_pipeline([concat_with_tf])

    def estimate_u_using_random_sampling(
        self, max_pairs: int = None, seed: int = None, *, target_rows=None
    ):
        """Estimate the u parameters of the linkage model using random sampling.

        The u parameters represent the proportion of record comparisons that fall
        into each comparison level amongst truly non-matching records.

        This procedure takes a sample of the data and generates the cartesian
        product of pairwise record comparisons amongst the sampled records.
        The validity of the u values rests on the assumption that the resultant
        pairwise comparisons are non-matches (or at least, they are very unlikely to be
        matches). For large datasets, this is typically true.

        The results of estimate_u_using_random_sampling, and therefore an entire splink
        model, can be made reproducible by setting the seed parameter. Setting the seed
        will have performance implications as additional processing is required.

        Args:
            max_pairs (int): The maximum number of pairwise record comparisons to
            sample. Larger will give more accurate estimates
            but lead to longer runtimes.  In our experience at least 1e9 (one billion)
            gives best results but can take a long time to compute. 1e7 (ten million)
            is often adequate whilst testing different model specifications, before
            the final model is estimated.
            seed (int): Seed for random sampling. Assign to get reproducible u
            probabilities. Note, seed for random sampling is only supported for
            DuckDB and Spark, for Athena and SQLite set to None.

        Examples:
            >>> linker.estimate_u_using_random_sampling(1e8)

        Returns:
            None: Updates the estimated u parameters within the linker object
            and returns nothing.
        """
        # TODO: Remove this compatibility code in a future release once we drop
        # support for "target_rows". Deprecation warning added in 3.7.0
        if max_pairs is not None and target_rows is not None:
            # user supplied both
            raise TypeError("Just use max_pairs")
        elif max_pairs is not None:
            # user is doing it correctly
            pass
        elif target_rows is not None:
            # user is using deprecated argument
            warnings.warn(
                "target_rows is deprecated; use max_pairs",
                DeprecationWarning,
                stacklevel=2,
            )
            max_pairs = target_rows
        else:
            raise TypeError("Missing argument max_pairs")

        estimate_u_values(self, max_pairs, seed)
        self._populate_m_u_from_trained_values()

        self._settings_obj._columns_without_estimated_parameters_message()

    def estimate_m_from_label_column(self, label_colname: str):
        """Estimate the m parameters of the linkage model from a label (ground truth)
        column in the input dataframe(s).

        The m parameters represent the proportion of record comparisons that fall
        into each comparison level amongst truly matching records.

        The ground truth column is used to generate pairwise record comparisons
        which are then assumed to be matches.

        For example, if the entity being matched is persons, and your input dataset(s)
        contain social security number, this could be used to estimate the m values
        for the model.

        Note that this column does not need to be fully populated.  A common case is
        where a unique identifier such as social security number is only partially
        populated.

        Args:
            label_colname (str): The name of the column containing the ground truth
                label in the input data.

        Examples:
            >>> linker.estimate_m_from_label_column("social_security_number")

        Returns:
            Updates the estimated m parameters within the linker object
            and returns nothing.
        """

        # Ensure this has been run on the main linker so that it can be used by
        # training linked when it checks the cache
        self._initialise_df_concat_with_tf()
        estimate_m_values_from_label_column(
            self,
            self._input_tables_dict,
            label_colname,
        )
        self._populate_m_u_from_trained_values()

        self._settings_obj._columns_without_estimated_parameters_message()

    def estimate_parameters_using_expectation_maximisation(
        self,
        blocking_rule: str,
        comparisons_to_deactivate: list[str | Comparison] = None,
        comparison_levels_to_reverse_blocking_rule: list[ComparisonLevel] = None,
        fix_probability_two_random_records_match: bool = False,
        fix_m_probabilities=False,
        fix_u_probabilities=True,
        populate_probability_two_random_records_match_from_trained_values=False,
    ) -> EMTrainingSession:
        """Estimate the parameters of the linkage model using expectation maximisation.

        By default, the m probabilities are estimated, but not the u probabilities,
        because good estimates for the u probabilities can be obtained from
        `linker.estimate_u_using_random_sampling()`.  You can change this by setting
        `fix_u_probabilities` to False.

        The blocking rule provided is used to generate pairwise record comparisons.
        Usually, this should be a blocking rule that results in a dataframe where
        matches are between about 1% and 99% of the comparisons.

        By default, m parameters are estimated for all comparisons except those which
        are included in the blocking rule.

        For example, if the blocking rule is `l.first_name = r.first_name`, then
        parameter esimates will be made for all comparison except those which use
        `first_name` in their sql_condition

        By default, the probability two random records match is estimated for the
        blocked data, and then the m and u parameters for the columns specified in the
        blocking rules are used to estiamte the global probability two random records
        match.

        To control which comparisons should have their parameter estimated, and the
        process of 'reversing out' the global probability two random records match, the
        user may specify `comparisons_to_deactivate` and
        `comparison_levels_to_reverse_blocking_rule`.   This is useful, for example
        if you block on the dmetaphone of a column but match on the original column.

        Examples:
            >>> # Default behaviour
            >>> br_training = "l.first_name = r.first_name and l.dob = r.dob"
            >>> linker.estimate_parameters_using_expectation_maximisation(br_training)

            >>> # Specify which comparisons to deactivate
            >>> br_training = "l.dmeta_first_name = r.dmeta_first_name"
            >>> settings_obj = linker._settings_obj
            >>> comp = settings_obj._get_comparison_by_output_column_name("first_name")
            >>> dmeta_level = comp._get_comparison_level_by_comparison_vector_value(1)
            >>> linker.estimate_parameters_using_expectation_maximisation(
            >>>     br_training,
            >>>     comparisons_to_deactivate=["first_name"],
            >>>     comparison_levels_to_reverse_blocking_rule=[dmeta_level],
            >>> )

        Args:
            blocking_rule (str): The blocking rule used to generate pairwise record
                comparisons.
            comparisons_to_deactivate (list, optional): By default, splink will
                analyse the blocking rule provided and estimate the m parameters for
                all comaprisons except those included in the blocking rule.  If
                comparisons_to_deactivate are provided, spink will instead
                estimate m parameters for all comparison except those specified
                in the comparisons_to_deactivate list.  This list can either contain
                the output_column_name of the Comparison as a string, or Comparison
                objects.  Defaults to None.
            comparison_levels_to_reverse_blocking_rule (list, optional): By default,
                splink will analyse the blocking rule provided and adjust the
                global probability two random records match to account for the matches
                specified in the blocking rule. If provided, this argument will overrule
                this default behaviour. The user must provide a list of ComparisonLevel
                objects.  Defaults to None.
            fix_probability_two_random_records_match (bool, optional): If True, do not
                update the probability two random records match after each iteration.
                Defaults to False.
            fix_m_probabilities (bool, optional): If True, do not update the m
                probabilities after each iteration. Defaults to False.
            fix_u_probabilities (bool, optional): If True, do not update the u
                probabilities after each iteration. Defaults to True.
            populate_probability_two_random_records_match_from_trained_values
                (bool, optional): If True, derive this parameter from
                the blocked value. Defaults to False.

        Examples:
            >>> blocking_rule = "l.first_name = r.first_name and l.dob = r.dob"
            >>> linker.estimate_parameters_using_expectation_maximisation(blocking_rule)

        Returns:
            EMTrainingSession:  An object containing information about the training
                session such as how parameters changed during the iteration history

        """
        # Ensure this has been run on the main linker so that it's in the cache
        # to be used by the training linkers
        self._initialise_df_concat_with_tf()

        if comparisons_to_deactivate:
            # If user provided a string, convert to Comparison object
            comparisons_to_deactivate = [
                self._settings_obj._get_comparison_by_output_column_name(n)
                if isinstance(n, str)
                else n
                for n in comparisons_to_deactivate
            ]
            if comparison_levels_to_reverse_blocking_rule is None:
                logger.warning(
                    "\nWARNING: \n"
                    "You have provided comparisons_to_deactivate but not "
                    "comparison_levels_to_reverse_blocking_rule.\n"
                    "If comparisons_to_deactivate is provided, then "
                    "you usually need to provide corresponding "
                    "comparison_levels_to_reverse_blocking_rule "
                    "because each comparison to deactivate is effectively treated "
                    "as an exact match."
                )

        em_training_session = EMTrainingSession(
            self,
            blocking_rule,
            fix_u_probabilities=fix_u_probabilities,
            fix_m_probabilities=fix_m_probabilities,
            fix_probability_two_random_records_match=fix_probability_two_random_records_match,  # noqa 501
            comparisons_to_deactivate=comparisons_to_deactivate,
            comparison_levels_to_reverse_blocking_rule=comparison_levels_to_reverse_blocking_rule,  # noqa 501
        )

        em_training_session._train()

        self._populate_m_u_from_trained_values()

        if populate_probability_two_random_records_match_from_trained_values:
            self._populate_probability_two_random_records_match_from_trained_values()

        self._settings_obj._columns_without_estimated_parameters_message()

        return em_training_session

    def predict(
        self,
        threshold_match_probability: float = None,
        threshold_match_weight: float = None,
        materialise_after_computing_term_frequencies=True,
    ) -> SplinkDataFrame:
        """Create a dataframe of scored pairwise comparisons using the parameters
        of the linkage model.

        Uses the blocking rules specified in the
        `blocking_rules_to_generate_predictions` of the settings dictionary to
        generate the pairwise comparisons.

        Args:
            threshold_match_probability (float, optional): If specified,
                filter the results to include only pairwise comparisons with a
                match_probability above this threshold. Defaults to None.
            threshold_match_weight (float, optional): If specified,
                filter the results to include only pairwise comparisons with a
                match_weight above this threshold. Defaults to None.
            materialise_after_computing_term_frequencies (bool): If true, Splink
                will materialise the table containing the input nodes (rows)
                joined to any term frequencies which have been asked
                for in the settings object.  If False, this will be
                computed as part of one possibly gigantic CTE
                pipeline.   Defaults to True

        Examples:
            >>> linker = DuckDBLinker(df, connection=":memory:")
            >>> linker.load_settings("saved_settings.json")
            >>> df = linker.predict(threshold_match_probability=0.95)
            >>> df.as_pandas_dataframe(limit=5)

        Returns:
            SplinkDataFrame: A SplinkDataFrame of the pairwise comparisons.  This
                represents a table materialised in the database. Methods on the
                SplinkDataFrame allow you to access the underlying data.

        """

        # If materialise_after_computing_term_frequencies=False and the user only
        # calls predict, it runs as a single pipeline with no materialisation
        # of anything.

        # _initialise_df_concat_with_tf returns None if the table doesn't exist
        # and only SQL is queued in this step.
        nodes_with_tf = self._initialise_df_concat_with_tf(
            materialise=materialise_after_computing_term_frequencies
        )

        input_dataframes = []
        if nodes_with_tf:
            input_dataframes.append(nodes_with_tf)

        sql = block_using_rules_sql(self)
        self._enqueue_sql(sql, "__splink__df_blocked")

        repartition_after_blocking = getattr(self, "repartition_after_blocking", False)

        # repartition after blocking only exists on the SparkLinker
        if repartition_after_blocking:
            df_blocked = self._execute_sql_pipeline(input_dataframes)
            input_dataframes.append(df_blocked)

        sql = compute_comparison_vector_values_sql(self._settings_obj)
        self._enqueue_sql(sql, "__splink__df_comparison_vectors")

        sqls = predict_from_comparison_vectors_sqls(
            self._settings_obj,
            threshold_match_probability,
            threshold_match_weight,
            sql_infinity_expression=self._infinity_expression,
        )
        for sql in sqls:
            self._enqueue_sql(sql["sql"], sql["output_table_name"])

        predictions = self._execute_sql_pipeline(input_dataframes)
        self._predict_warning()
        return predictions

    def find_matches_to_new_records(
        self,
        records_or_tablename,
        blocking_rules=[],
        match_weight_threshold=-4,
    ) -> SplinkDataFrame:
        """Given one or more records, find records in the input dataset(s) which match
        and return in order of the splink prediction score.

        This effectively provides a way of searching the input datasets
        for given record(s)

        Args:
            records_or_tablename (List[dict]): Input search record(s) as list of dict,
                or a table registered to the database.
            blocking_rules (list, optional): Blocking rules to select
                which records to find and score. If [], do not use a blocking
                rule - meaning the input records will be compared to all records
                provided to the linker when it was instantiated. Defaults to [].
            match_weight_threshold (int, optional): Return matches with a match weight
                above this threshold. Defaults to -4.

        Examples:
            >>> linker = DuckDBLinker(df)
            >>> linker.load_settings("saved_settings.json")
            >>> # Pre-compute tf tables for any tables with
            >>> # term frequency adjustments
            >>> linker.compute_tf_table("first_name")
            >>> record = {'unique_id': 1,
            >>>     'first_name': "John",
            >>>     'surname': "Smith",
            >>>     'dob': "1971-05-24",
            >>>     'city': "London",
            >>>     'email': "john@smith.net"
            >>>     }
            >>> df = linker.find_matches_to_new_records([record], blocking_rules=[])


        Returns:
            SplinkDataFrame: The pairwise comparisons.
        """

        original_blocking_rules = (
            self._settings_obj._blocking_rules_to_generate_predictions
        )
        original_link_type = self._settings_obj._link_type

        if not isinstance(records_or_tablename, str):
            uid = ascii_uid(8)
            self.register_table(
                records_or_tablename, f"__splink__df_new_records_{uid}", overwrite=True
            )
            new_records_tablename = f"__splink__df_new_records_{uid}"
        else:
            new_records_tablename = records_or_tablename

        cache = self._intermediate_table_cache
        input_dfs = []
        # If our df_concat_with_tf table already exists, use backwards inference to
        # find all underlying term frequency tables.
        if "__splink__df_concat_with_tf" in cache:
            concat_with_tf = cache["__splink__df_concat_with_tf"]
            tf_tables = compute_term_frequencies_from_concat_with_tf(self)
            # This queues up our tf tables, rather materialising them
            for tf in tf_tables:
                # if tf is a SplinkDataFrame, then the table already exists
                if isinstance(tf, SplinkDataFrame):
                    input_dfs.append(tf)
                else:
                    self._enqueue_sql(tf["sql"], tf["output_table_name"])
        else:
            # This queues up our cols_with_tf and df_concat_with_tf tables.
            concat_with_tf = self._initialise_df_concat_with_tf(materialise=False)

        if concat_with_tf:
            input_dfs.append(concat_with_tf)

        rules = []
        for r in blocking_rules:
            br_as_obj = BlockingRule(r) if not isinstance(r, BlockingRule) else r
            br_as_obj.preceding_rules = rules.copy()
            rules.append(br_as_obj)
        blocking_rules = rules

        self._settings_obj._blocking_rules_to_generate_predictions = blocking_rules

        self._settings_obj._link_type = "link_only_find_matches_to_new_records"
        self._find_new_matches_mode = True

        sql = _join_tf_to_input_df_sql(self)
        sql = sql.replace("__splink__df_concat", new_records_tablename)
        self._enqueue_sql(sql, "__splink__df_new_records_with_tf")

        sql = block_using_rules_sql(self)
        self._enqueue_sql(sql, "__splink__df_blocked")

        sql = compute_comparison_vector_values_sql(self._settings_obj)
        self._enqueue_sql(sql, "__splink__df_comparison_vectors")

        sqls = predict_from_comparison_vectors_sqls(
            self._settings_obj,
            sql_infinity_expression=self._infinity_expression,
        )
        for sql in sqls:
            self._enqueue_sql(sql["sql"], sql["output_table_name"])

        sql = f"""
        select * from __splink__df_predict
        where match_weight > {match_weight_threshold}
        """

        self._enqueue_sql(sql, "__splink__find_matches_predictions")

        predictions = self._execute_sql_pipeline(
            input_dataframes=input_dfs, use_cache=False
        )

        self._settings_obj._blocking_rules_to_generate_predictions = (
            original_blocking_rules
        )
        self._settings_obj._link_type = original_link_type
        self._find_new_matches_mode = False

        return predictions

    def compare_two_records(self, record_1: dict, record_2: dict):
        """Use the linkage model to compare and score a pairwise record comparison
        based on the two input records provided

        Args:
            record_1 (dict): dictionary representing the first record.  Columns names
                and data types must be the same as the columns in the settings object
            record_2 (dict): dictionary representing the second record.  Columns names
                and data types must be the same as the columns in the settings object

        Examples:
            >>> linker = DuckDBLinker(df)
            >>> linker.load_settings("saved_settings.json")
            >>> linker.compare_two_records(record_left, record_right)

        Returns:
            SplinkDataFrame: Pairwise comparison with scored prediction
        """
        original_blocking_rules = (
            self._settings_obj._blocking_rules_to_generate_predictions
        )
        original_link_type = self._settings_obj._link_type

        self._compare_two_records_mode = True
        self._settings_obj._blocking_rules_to_generate_predictions = []

        uid = ascii_uid(8)
        df_records_left = self.register_table(
            [record_1], f"__splink__compare_two_records_left_{uid}", overwrite=True
        )
        df_records_left.templated_name = "__splink__compare_two_records_left"

        df_records_right = self.register_table(
            [record_2], f"__splink__compare_two_records_right_{uid}", overwrite=True
        )
        df_records_right.templated_name = "__splink__compare_two_records_right"

        sql_join_tf = _join_tf_to_input_df_sql(self)

        sql_join_tf = sql_join_tf.replace(
            "__splink__df_concat", "__splink__compare_two_records_left"
        )
        self._enqueue_sql(sql_join_tf, "__splink__compare_two_records_left_with_tf")

        sql_join_tf = sql_join_tf.replace(
            "__splink__compare_two_records_left", "__splink__compare_two_records_right"
        )

        self._enqueue_sql(sql_join_tf, "__splink__compare_two_records_right_with_tf")

        sql = block_using_rules_sql(self)
        self._enqueue_sql(sql, "__splink__df_blocked")

        sql = compute_comparison_vector_values_sql(self._settings_obj)
        self._enqueue_sql(sql, "__splink__df_comparison_vectors")

        sqls = predict_from_comparison_vectors_sqls(
            self._settings_obj,
            sql_infinity_expression=self._infinity_expression,
        )
        for sql in sqls:
            self._enqueue_sql(sql["sql"], sql["output_table_name"])

        predictions = self._execute_sql_pipeline(
            [df_records_left, df_records_right], use_cache=False
        )

        self._settings_obj._blocking_rules_to_generate_predictions = (
            original_blocking_rules
        )
        self._settings_obj._link_type = original_link_type
        self._compare_two_records_mode = False

        return predictions

    def _self_link(self) -> SplinkDataFrame:
        """Use the linkage model to compare and score all records in our input df with
            themselves.

        Returns:
            SplinkDataFrame: Scored pairwise comparisons of the input records to
                themselves.
        """

        original_blocking_rules = (
            self._settings_obj._blocking_rules_to_generate_predictions
        )
        original_link_type = self._settings_obj._link_type

        # Changes our sql to allow for a self link.
        # This is used in `_sql_gen_where_condition` in blocking.py
        # to remove any 'where' clauses when blocking (normally when blocking
        # we want to *remove* self links!)
        self._self_link_mode = True

        # Block on uid i.e. create pairwise record comparisons where the uid matches
        uid_cols = self._settings_obj._unique_id_input_columns
        uid_l = _composite_unique_id_from_edges_sql(uid_cols, None, "l")
        uid_r = _composite_unique_id_from_edges_sql(uid_cols, None, "r")

        self._settings_obj._blocking_rules_to_generate_predictions = [
            BlockingRule(f"{uid_l} = {uid_r}")
        ]

        nodes_with_tf = self._initialise_df_concat_with_tf()

        sql = block_using_rules_sql(self)

        self._enqueue_sql(sql, "__splink__df_blocked")

        sql = compute_comparison_vector_values_sql(self._settings_obj)

        self._enqueue_sql(sql, "__splink__df_comparison_vectors")

        sqls = predict_from_comparison_vectors_sqls(
            self._settings_obj,
            sql_infinity_expression=self._infinity_expression,
        )
        for sql in sqls:
            output_table_name = sql["output_table_name"]
            output_table_name = output_table_name.replace("predict", "self_link")
            self._enqueue_sql(sql["sql"], output_table_name)

        predictions = self._execute_sql_pipeline(
            input_dataframes=[nodes_with_tf], use_cache=False
        )

        self._settings_obj._blocking_rules_to_generate_predictions = (
            original_blocking_rules
        )
        self._settings_obj._link_type = original_link_type
        self._self_link_mode = False

        return predictions

    def cluster_pairwise_predictions_at_threshold(
        self,
        df_predict: SplinkDataFrame,
        threshold_match_probability: float,
        pairwise_formatting: bool = False,
        filter_pairwise_format_for_clusters: bool = True,
    ) -> SplinkDataFrame:
        """Clusters the pairwise match predictions that result from `linker.predict()`
        into groups of connected record using the connected components graph clustering
        algorithm

        Records with an estimated `match_probability` above
        `threshold_match_probability` are considered to be a match (i.e. they represent
        the same entity).

        Args:
            df_predict (SplinkDataFrame): The results of `linker.predict()`
            threshold_match_probability (float): Filter the pairwise match predictions
                to include only pairwise comparisons with a match_probability above this
                threshold. This dataframe is then fed into the clustering
                algorithm.
            pairwise_formatting (bool): Whether to output the pairwise match predictions
                from linker.predict() with cluster IDs.
                If this is set to false, the output will be a list of all IDs, clustered
                into groups based on the desired match threshold.
            filter_pairwise_format_for_clusters (bool): If pairwise formatting has been
                selected, whether to output all columns found within linker.predict(),
                or just return clusters.

        Returns:
            SplinkDataFrame: A SplinkDataFrame containing a list of all IDs, clustered
                into groups based on the desired match threshold.

        """

        # Feeding in df_predict forces materiailisation, if it exists in your database
        concat_with_tf = self._initialise_df_concat_with_tf(df_predict)

        edges_table = _cc_create_unique_id_cols(
            self,
            concat_with_tf.physical_name,
            df_predict.physical_name,
            threshold_match_probability,
        )

        cc = solve_connected_components(
            self,
            edges_table,
            df_predict,
            concat_with_tf,
            pairwise_formatting,
            filter_pairwise_format_for_clusters,
        )

        return cc

    def profile_columns(
        self, column_expressions: str | list[str], top_n=10, bottom_n=10
    ):
        return profile_columns(self, column_expressions, top_n=top_n, bottom_n=bottom_n)

    def _get_labels_tablename_from_input(
        self, labels_splinkdataframe_or_table_name: str | SplinkDataFrame
    ):
        if isinstance(labels_splinkdataframe_or_table_name, SplinkDataFrame):
            labels_tablename = labels_splinkdataframe_or_table_name.physical_name
        elif isinstance(labels_splinkdataframe_or_table_name, str):
            labels_tablename = labels_splinkdataframe_or_table_name
        else:
            raise ValueError(
                "The 'labels_splinkdataframe_or_table_name' argument"
                " must be of type SplinkDataframe or a string representing a tablename"
                " in the input database"
            )
        return labels_tablename

    def estimate_m_from_pairwise_labels(self, labels_splinkdataframe_or_table_name):
        """Estimate the m parameters of the linkage model from a dataframe of pairwise
        labels.

        The table of labels should be in the following format, and should
        be registered with your database:
        |source_dataset_l|unique_id_l|source_dataset_r|unique_id_r|
        |----------------|-----------|----------------|-----------|
        |df_1            |1          |df_2            |2          |
        |df_1            |1          |df_2            |3          |

        Note that `source_dataset` and `unique_id` should correspond to the
        values specified in the settings dict, and the `input_table_aliases`
        passed to the `linker` object. Note that at the moment, this method does
        not respect values in a `clerical_match_score` column.  If provided, these
        are ignored and it is assumed that every row in the table of labels is a score
        of 1, i.e. a perfect match.

        Args:
          labels_splinkdataframe_or_table_name (str): Name of table containing labels
            in the database or SplinkDataframe

        Examples:
          >>> pairwise_labels = pd.read_csv("./data/pairwise_labels_to_estimate_m.csv")
          >>> linker.register_table(pairwise_labels, "labels", overwrite=True)
          >>> linker.estimate_m_from_pairwise_labels("labels")
        """
        labels_tablename = self._get_labels_tablename_from_input(
            labels_splinkdataframe_or_table_name
        )
        estimate_m_from_pairwise_labels(self, labels_tablename)

    def truth_space_table_from_labels_table(
        self,
        labels_splinkdataframe_or_table_name,
        threshold_actual=0.5,
        match_weight_round_to_nearest: float = None,
    ) -> SplinkDataFrame:
        """Generate truth statistics (false positive etc.) for each threshold value of
        match_probability, suitable for plotting a ROC chart.

        The table of labels should be in the following format, and should be registered
        with your database:

        |source_dataset_l|unique_id_l|source_dataset_r|unique_id_r|clerical_match_score|
        |----------------|-----------|----------------|-----------|--------------------|
        |df_1            |1          |df_2            |2          |0.99                |
        |df_1            |1          |df_2            |3          |0.2                 |

        Note that `source_dataset` and `unique_id` should correspond to the values
        specified in the settings dict, and the `input_table_aliases` passed to the
        `linker` object.

        For `dedupe_only` links, the `source_dataset` columns can be ommitted.

        Args:
            labels_splinkdataframe_or_table_name (str | SplinkDataFrame): Name of table
                containing labels in the database
            threshold_actual (float, optional): Where the `clerical_match_score`
                provided by the user is a probability rather than binary, this value
                is used as the threshold to classify `clerical_match_score`s as binary
                matches or non matches. Defaults to 0.5.
            match_weight_round_to_nearest (float, optional): When provided, thresholds
                are rounded.  When large numbers of labels are provided, this is
                sometimes necessary to reduce the size of the ROC table, and therefore
                the number of points plotted on the ROC chart. Defaults to None.

        Examples:
            >>> # DuckDBLinker
            >>> labels = pd.read_csv("my_labels.csv")
            >>> linker.register_table(labels, "labels")
            >>> linker.truth_space_table_from_labels_table("labels")
            >>>
            >>> # SparkLinker
            >>> labels = spark.read.csv("my_labels.csv", header=True)
            >>> labels.createDataFrame("labels")
            >>> linker.truth_space_table_from_labels_table("labels")

        Returns:
            SplinkDataFrame:  Table of truth statistics
        """
        labels_tablename = self._get_labels_tablename_from_input(
            labels_splinkdataframe_or_table_name
        )

        self._raise_error_if_necessary_accuracy_columns_not_computed()
        return truth_space_table_from_labels_table(
            self,
            labels_tablename,
            threshold_actual=threshold_actual,
            match_weight_round_to_nearest=match_weight_round_to_nearest,
        )

    def roc_chart_from_labels_table(
        self,
        labels_splinkdataframe_or_table_name: str | SplinkDataFrame,
        threshold_actual=0.5,
        match_weight_round_to_nearest: float = None,
    ):
        """Generate a ROC chart from labelled (ground truth) data.

        The table of labels should be in the following format, and should be registered
        with your database:

        |source_dataset_l|unique_id_l|source_dataset_r|unique_id_r|clerical_match_score|
        |----------------|-----------|----------------|-----------|--------------------|
        |df_1            |1          |df_2            |2          |0.99                |
        |df_1            |1          |df_2            |3          |0.2                 |

        Note that `source_dataset` and `unique_id` should correspond to the values
        specified in the settings dict, and the `input_table_aliases` passed to the
        `linker` object.

        For `dedupe_only` links, the `source_dataset` columns can be ommitted.

        Args:
            labels_splinkdataframe_or_table_name (str | SplinkDataFrame): Name of table
                containing labels in the database
            threshold_actual (float, optional): Where the `clerical_match_score`
                provided by the user is a probability rather than binary, this value
                is used as the threshold to classify `clerical_match_score`s as binary
                matches or non matches. Defaults to 0.5.
            match_weight_round_to_nearest (float, optional): When provided, thresholds
                are rounded.  When large numbers of labels are provided, this is
                sometimes necessary to reduce the size of the ROC table, and therefore
                the number of points plotted on the ROC chart. Defaults to None.

        Examples:
            >>> # DuckDBLinker
            >>> labels = pd.read_csv("my_labels.csv")
            >>> linker.register_table(labels, "labels")
            >>> linker.roc_chart_from_labels_table("labels")
            >>>
            >>> # SparkLinker
            >>> labels = spark.read.csv("my_labels.csv", header=True)
            >>> labels.createDataFrame("labels")
            >>> linker.roc_chart_from_labels_table("labels")


        Returns:
            VegaLite: A VegaLite chart object. See altair.vegalite.v4.display.VegaLite.
                The vegalite spec is available as a dictionary using the `spec`
                attribute.
        """
        labels_tablename = self._get_labels_tablename_from_input(
            labels_splinkdataframe_or_table_name
        )

        self._raise_error_if_necessary_accuracy_columns_not_computed()
        df_truth_space = truth_space_table_from_labels_table(
            self,
            labels_tablename,
            threshold_actual=threshold_actual,
            match_weight_round_to_nearest=match_weight_round_to_nearest,
        )
        recs = df_truth_space.as_record_dict()
        return roc_chart(recs)

    def precision_recall_chart_from_labels_table(
        self,
        labels_splinkdataframe_or_table_name,
        threshold_actual=0.5,
        match_weight_round_to_nearest: float = None,
    ):
        """Generate a precision-recall chart from labelled (ground truth) data.

        The table of labels should be in the following format, and should be registered
        as a table with your database:

        |source_dataset_l|unique_id_l|source_dataset_r|unique_id_r|clerical_match_score|
        |----------------|-----------|----------------|-----------|--------------------|
        |df_1            |1          |df_2            |2          |0.99                |
        |df_1            |1          |df_2            |3          |0.2                 |

        Note that `source_dataset` and `unique_id` should correspond to the values
        specified in the settings dict, and the `input_table_aliases` passed to the
        `linker` object.

        For `dedupe_only` links, the `source_dataset` columns can be ommitted.

        Args:
            labels_splinkdataframe_or_table_name (str | SplinkDataFrame): Name of table
                containing labels in the database
            threshold_actual (float, optional): Where the `clerical_match_score`
                provided by the user is a probability rather than binary, this value
                is used as the threshold to classify `clerical_match_score`s as binary
                matches or non matches. Defaults to 0.5.
            match_weight_round_to_nearest (float, optional): When provided, thresholds
                are rounded.  When large numbers of labels are provided, this is
                sometimes necessary to reduce the size of the ROC table, and therefore
                the number of points plotted on the ROC chart. Defaults to None.
        Examples:
            >>> # DuckDBLinker
            >>> labels = pd.read_csv("my_labels.csv")
            >>> linker.register_table(labels, "labels")
            >>> linker.precision_recall_chart_from_labels_table("labels")
            >>>
            >>> # SparkLinker
            >>> labels = spark.read.csv("my_labels.csv", header=True)
            >>> labels.createDataFrame("labels")
            >>> linker.precision_recall_chart_from_labels_table("labels")


        Returns:
            VegaLite: A VegaLite chart object. See altair.vegalite.v4.display.VegaLite.
                The vegalite spec is available as a dictionary using the `spec`
                attribute.
        """
        labels_tablename = self._get_labels_tablename_from_input(
            labels_splinkdataframe_or_table_name
        )
        self._raise_error_if_necessary_accuracy_columns_not_computed()
        df_truth_space = truth_space_table_from_labels_table(
            self,
            labels_tablename,
            threshold_actual=threshold_actual,
            match_weight_round_to_nearest=match_weight_round_to_nearest,
        )
        recs = df_truth_space.as_record_dict()
        return precision_recall_chart(recs)

    def prediction_errors_from_labels_table(
        self,
        labels_splinkdataframe_or_table_name,
        include_false_positives=True,
        include_false_negatives=True,
        threshold=0.5,
    ):
        """Generate a dataframe containing false positives and false negatives
        based on the comparison between the clerical_match_score in the labels
        table compared with the splink predicted match probability

        Args:
            labels_splinkdataframe_or_table_name (str | SplinkDataFrame): Name of table
                containing labels in the database
            include_false_positives (bool, optional): Defaults to True.
            include_false_negatives (bool, optional): Defaults to True.
            threshold (float, optional): Threshold above which a score is considered
                to be a match. Defaults to 0.5.

        Returns:
            SplinkDataFrame:  Table containing false positives and negatives
        """
        labels_tablename = self._get_labels_tablename_from_input(
            labels_splinkdataframe_or_table_name
        )
        return prediction_errors_from_labels_table(
            self,
            labels_tablename,
            include_false_positives,
            include_false_negatives,
            threshold,
        )

    def truth_space_table_from_labels_column(
        self,
        labels_column_name,
        threshold_actual=0.5,
        match_weight_round_to_nearest: float = None,
    ):
        """Generate truth statistics (false positive etc.) for each threshold value of
        match_probability, suitable for plotting a ROC chart.

        Your labels_column_name should include the ground truth cluster (unique
        identifier) that groups entities which are the same

        Args:
            labels_tablename (str): Name of table containing labels in the database
            threshold_actual (float, optional): Where the `clerical_match_score`
                provided by the user is a probability rather than binary, this value
                is used as the threshold to classify `clerical_match_score`s as binary
                matches or non matches. Defaults to 0.5.
            match_weight_round_to_nearest (float, optional): When provided, thresholds
                are rounded.  When large numbers of labels are provided, this is
                sometimes necessary to reduce the size of the ROC table, and therefore
                the number of points plotted on the ROC chart. Defaults to None.

        Examples:
            >>> linker.truth_space_table_from_labels_column("cluster")

        Returns:
            SplinkDataFrame:  Table of truth statistics
        """

        return truth_space_table_from_labels_column(
            self, labels_column_name, threshold_actual, match_weight_round_to_nearest
        )

    def roc_chart_from_labels_column(
        self,
        labels_column_name,
        threshold_actual=0.5,
        match_weight_round_to_nearest: float = None,
    ):
        """Generate a ROC chart from ground truth data, whereby the ground truth
        is in a column in the input dataset called `labels_column_name`

        Args:
            labels_column_name (str): Column name containing labels in the input table
            threshold_actual (float, optional): Where the `clerical_match_score`
                provided by the user is a probability rather than binary, this value
                is used as the threshold to classify `clerical_match_score`s as binary
                matches or non matches. Defaults to 0.5.
            match_weight_round_to_nearest (float, optional): When provided, thresholds
                are rounded.  When large numbers of labels are provided, this is
                sometimes necessary to reduce the size of the ROC table, and therefore
                the number of points plotted on the ROC chart. Defaults to None.

        Examples:
            >>> linker.roc_chart_from_labels_column("labels")


        Returns:
            VegaLite: A VegaLite chart object. See altair.vegalite.v4.display.VegaLite.
                The vegalite spec is available as a dictionary using the `spec`
                attribute.
        """

        df_truth_space = truth_space_table_from_labels_column(
            self,
            labels_column_name,
            threshold_actual=threshold_actual,
            match_weight_round_to_nearest=match_weight_round_to_nearest,
        )
        recs = df_truth_space.as_record_dict()
        return roc_chart(recs)

    def precision_recall_chart_from_labels_column(
        self,
        labels_column_name,
        threshold_actual=0.5,
        match_weight_round_to_nearest: float = None,
    ):
        """Generate a precision-recall chart from ground truth data, whereby the ground
        truth is in a column in the input dataset called `labels_column_name`

        Args:
            labels_column_name (str): Column name containing labels in the input table
            threshold_actual (float, optional): Where the `clerical_match_score`
                provided by the user is a probability rather than binary, this value
                is used as the threshold to classify `clerical_match_score`s as binary
                matches or non matches. Defaults to 0.5.
            match_weight_round_to_nearest (float, optional): When provided, thresholds
                are rounded.  When large numbers of labels are provided, this is
                sometimes necessary to reduce the size of the ROC table, and therefore
                the number of points plotted on the ROC chart. Defaults to None.
        Examples:
            >>> linker.precision_recall_chart_from_labels_column("ground_truth")


        Returns:
            VegaLite: A VegaLite chart object. See altair.vegalite.v4.display.VegaLite.
                The vegalite spec is available as a dictionary using the `spec`
                attribute.
        """

        df_truth_space = truth_space_table_from_labels_column(
            self,
            labels_column_name,
            threshold_actual=threshold_actual,
            match_weight_round_to_nearest=match_weight_round_to_nearest,
        )
        recs = df_truth_space.as_record_dict()
        return precision_recall_chart(recs)

    def prediction_errors_from_labels_column(
        self,
        label_colname,
        include_false_positives=True,
        include_false_negatives=True,
        threshold=0.5,
    ):
        """Generate a dataframe containing false positives and false negatives
        based on the comparison between the splink match probability and the
        labels column.  A label column is a column in the input dataset that contains
        the 'ground truth' cluster to which the record belongs

        Args:
            label_colname (str): Name of labels column in input data
            include_false_positives (bool, optional): Defaults to True.
            include_false_negatives (bool, optional): Defaults to True.
            threshold (float, optional): Threshold above which a score is considered
                to be a match. Defaults to 0.5.

        Returns:
            SplinkDataFrame:  Table containing false positives and negatives
        """
        return prediction_errors_from_label_column(
            self,
            label_colname,
            include_false_positives,
            include_false_negatives,
            threshold,
        )

    def match_weights_histogram(
        self, df_predict: SplinkDataFrame, target_bins: int = 30, width=600, height=250
    ):
        """Generate a histogram that shows the distribution of match weights in
        `df_predict`

        Args:
            df_predict (SplinkDataFrame): Output of `linker.predict()`
            target_bins (int, optional): Target number of bins in histogram. Defaults to
                30.
            width (int, optional): Width of output. Defaults to 600.
            height (int, optional): Height of output chart. Defaults to 250.


        Returns:
            VegaLite: A VegaLite chart object. See altair.vegalite.v4.display.VegaLite.
                The vegalite spec is available as a dictionary using the `spec`
                attribute.

        """
        df = histogram_data(self, df_predict, target_bins)
        recs = df.as_record_dict()
        return match_weights_histogram(recs, width=width, height=height)

    def waterfall_chart(self, records: list[dict], filter_nulls=True):
        """Visualise how the final match weight is computed for the provided pairwise
        record comparisons.

        Records must be provided as a list of dictionaries. This would usually be
        obtained from `df.as_record_dict(limit=n)` where `df` is a SplinkDataFrame.

        Examples:
            >>> df = linker.predict(threshold_match_weight=2)
            >>> records = df.as_record_dict(limit=10)
            >>> linker.waterfall_chart(records)

        Args:
            records (List[dict]): Usually be obtained from `df.as_record_dict(limit=n)`
                where `df` is a SplinkDataFrame.
            filter_nulls (bool, optional): Whether the visualiation shows null
                comparisons, which have no effect on final match weight. Defaults to
                True.


        Returns:
            VegaLite: A VegaLite chart object. See altair.vegalite.v4.display.VegaLite.
                The vegalite spec is available as a dictionary using the `spec`
                attribute.

        """
        self._raise_error_if_necessary_waterfall_columns_not_computed()

        return waterfall_chart(records, self._settings_obj, filter_nulls)

    def unlinkables_chart(
        self,
        x_col="match_weight",
        source_dataset=None,
        as_dict=False,
    ):
        """Generate an interactive chart displaying the proportion of records that
        are "unlinkable" for a given splink score threshold and model parameters.

        Unlinkable records are those that, even when compared with themselves, do not
        contain enough information to confirm a match.

        Args:
            x_col (str, optional): Column to use for the x-axis.
                Defaults to "match_weight".
            source_dataset (str, optional): Name of the source dataset to use for
                the title of the output chart.
            as_dict (bool, optional): If True, return a dict version of the chart.

        Examples:
            >>> # For the simplest code pipeline, load a pre-trained model
            >>> # and run this against the test data.
            >>> df = pd.read_csv("./tests/datasets/fake_1000_from_splink_demos.csv")
            >>> linker = DuckDBLinker(df)
            >>> linker.load_settings("saved_settings.json")
            >>> linker.unlinkables_chart()
            >>>
            >>> # For more complex code pipelines, you can run an entire pipeline
            >>> # that estimates your m and u values, before `unlinkables_chart().

        Returns:
            VegaLite: A VegaLite chart object. See altair.vegalite.v4.display.VegaLite.
                The vegalite spec is available as a dictionary using the `spec`
                attribute.
        """

        # Link our initial df on itself and calculate the % of unlinkable entries
        records = unlinkables_data(self)
        return unlinkables_chart(records, x_col, source_dataset, as_dict)

    def comparison_viewer_dashboard(
        self,
        df_predict: SplinkDataFrame,
        out_path: str,
        overwrite=False,
        num_example_rows=2,
        return_html_as_string=False,
    ):
        """Generate an interactive html visualization of the linker's predictions and
        save to `out_path`.  For more information see
        [this video](https://www.youtube.com/watch?v=DNvCMqjipis)


        Args:
            df_predict (SplinkDataFrame): The outputs of `linker.predict()`
            out_path (str): The path (including filename) to save the html file to.
            overwrite (bool, optional): Overwrite the html file if it already exists?
                Defaults to False.
            num_example_rows (int, optional): Number of example rows per comparison
                vector. Defaults to 2.
            return_html_as_string: If True, return the html as a string

        Examples:
            >>> df_predictions = linker.predict()
            >>> linker.comparison_viewer_dashboard(df_predictions, "scv.html", True, 2)
            >>>
            >>> # Optionally, in Jupyter, you can display the results inline
            >>> # Otherwise you can just load the html file in your browser
            >>> from IPython.display import IFrame
            >>> IFrame(src="./scv.html", width="100%", height=1200)

        """
        self._raise_error_if_necessary_waterfall_columns_not_computed()

        sql = comparison_vector_distribution_sql(self)
        self._enqueue_sql(sql, "__splink__df_comparison_vector_distribution")

        sqls = comparison_viewer_table_sqls(self, num_example_rows)
        for sql in sqls:
            self._enqueue_sql(sql["sql"], sql["output_table_name"])

        df = self._execute_sql_pipeline([df_predict])

        rendered = render_splink_comparison_viewer_html(
            df.as_record_dict(),
            self._settings_obj._as_completed_dict(),
            out_path,
            overwrite,
        )
        if return_html_as_string:
            return rendered

    def parameter_estimate_comparisons_chart(self, include_m=True, include_u=True):
        """Show a chart that shows how parameter estimates have differed across
        the different estimation methods you have used.

        For example, if you have run two EM estimation sessions, blocking on
        different variables, and both result in parameter estimates for
        first_name, this chart will enable easy comparison of the different
        estimates

        Args:
            include_m (bool, optional): Show different estimates of m values. Defaults
                to True.
            include_u (bool, optional): Show different estimates of u values. Defaults
                to True.

        """
        records = self._settings_obj._parameter_estimates_as_records

        to_retain = []
        if include_m:
            to_retain.append("m")
        if include_u:
            to_retain.append("u")

        records = [r for r in records if r["m_or_u"] in to_retain]

        return parameter_estimate_comparisons(records)

    def missingness_chart(self, input_dataset: str = None):
        """Generate a summary chart of the missingness (prevalence of nulls) of
        columns in the input datasets.  By default, missingness is assessed across
        all input datasets

        Args:
            input_dataset (str, optional): Name of one of the input tables in the
            database.  If provided, missingness will be computed for this table alone.
            Defaults to None.

        Examples:
            >>> linker.missingness_chart()
            >>> # To view offline (if you don't have an internet connection):
            >>>
            >>> from splink.charts import save_offline_chart
            >>> c = linker.missingness_chart()
            >>> save_offline_chart(c.spec, "test_chart.html")
            >>>
            >>> # View resultant html file in Jupyter (or just load it in your browser)
            >>> from IPython.display import IFrame
            >>> IFrame(src="./test_chart.html", width=1000, height=500

        """
        records = missingness_data(self, input_dataset)
        return missingness_chart(records)

    def completeness_chart(self, input_dataset: str = None, cols: list[str] = None):
        """Generate a summary chart of the completeness (proportion of non-nulls) of
        columns in each of the input datasets. By default, completeness is assessed for
        all column in the input data.

        Args:
            input_dataset (str, optional): Name of one of the input tables in the
                database.  If provided, completeness will be computed for this table
                alone. Defaults to None.
            cols (List[str], optional): List of column names to calculate completeness.
                Default to None.

        Examples:
            >>> linker.completeness_chart()
            >>> # To view offline (if you don't have an internet connection):
            >>>
            >>> from splink.charts import save_offline_chart
            >>> c = linker.completeness_chart()
            >>> save_offline_chart(c.spec, "test_chart.html")
            >>>
            >>> # View resultant html file in Jupyter (or just load it in your browser)
            >>> from IPython.display import IFrame
            >>> IFrame(src="./test_chart.html", width=1000, height=500

        """
        records = completeness_data(self, input_dataset, cols)
        return completeness_chart(records)

    def count_num_comparisons_from_blocking_rule(
        self,
        blocking_rule: str,
    ) -> int:
        """Compute the number of pairwise record comparisons that would be generated by
        a blocking rule

        Args:
            blocking_rule (str): The blocking rule to analyse
            link_type (str, optional): The link type.  This is needed only if the
                linker has not yet been provided with a settings dictionary.  Defaults
                to None.
            unique_id_column_name (str, optional):  This is needed only if the
                linker has not yet been provided with a settings dictionary.  Defaults
                to None.

        Examples:
            >>> br = "l.first_name = r.first_name"
            >>> linker.count_num_comparisons_from_blocking_rule(br)
            19387
            >>> br = "l.name = r.name and substr(l.dob,1,4) = substr(r.dob,1,4)"
            >>> linker.count_num_comparisons_from_blocking_rule(br)
            394

        Returns:
            int: The number of comparisons generated by the blocking rule
        """

        sql = vertically_concatenate_sql(self)
        self._enqueue_sql(sql, "__splink__df_concat")

        sql = number_of_comparisons_generated_by_blocking_rule_sql(self, blocking_rule)
        self._enqueue_sql(sql, "__splink__analyse_blocking_rule")
        res = self._execute_sql_pipeline().as_record_dict()[0]
        return res["count_of_pairwise_comparisons_generated"]

    def cumulative_comparisons_from_blocking_rules_records(
        self,
        blocking_rules: str or list = None,
    ):
        """Output the number of comparisons generated by each successive blocking rule.

        This is equivalent to the output size of df_predict and details how many
        comparisons each of your individual blocking rules will contribute to the
        total.

        Args:
            blocking_rules (str or list): The blocking rule(s) to compute comparisons
                for. If null, the rules set out in your settings object will be used.

        Examples:
            >>> linker_settings = DuckDBLinker(df, settings)
            >>> # Compute the cumulative number of comparisons generated by the rules
            >>> # in your settings object.
            >>> linker_settings.cumulative_comparisons_from_blocking_rules_records()
            >>>
            >>> # Generate total comparisons with custom blocking rules.
            >>> blocking_rules = [
            >>>    "l.surname = r.surname",
            >>>    "l.first_name = r.first_name
            >>>     and substr(l.dob,1,4) = substr(r.dob,1,4)"
            >>> ]
            >>>
            >>> linker_settings.cumulative_comparisons_from_blocking_rules_records(
            >>>     blocking_rules
            >>>  )

        Returns:
            List: A list of blocking rules and the corresponding number of
                comparisons it is forecast to generate.
        """
        if blocking_rules:
            blocking_rules = ensure_is_list(blocking_rules)

        records = cumulative_comparisons_generated_by_blocking_rules(
            self, blocking_rules, output_chart=False
        )

        return records

    def cumulative_num_comparisons_from_blocking_rules_chart(
        self,
        blocking_rules: str or list = None,
    ):
        """Display a chart with the cumulative number of comparisons generated by a
        selection of blocking rules.

        This is equivalent to the output size of df_predict and details how many
        comparisons each of your individual blocking rules will contribute to the
        total.

        Args:
            blocking_rules (str or list): The blocking rule(s) to compute comparisons
                for. If null, the rules set out in your settings object will be used.

        Examples:
            >>> linker_settings = DuckDBLinker(df, settings)
            >>> # Compute the cumulative number of comparisons generated by the rules
            >>> # in your settings object.
            >>> linker_settings.cumulative_num_comparisons_from_blocking_rules_chart()
            >>>
            >>> # Generate total comparisons with custom blocking rules.
            >>> blocking_rules = [
            >>>    "l.surname = r.surname",
            >>>    "l.first_name = r.first_name
            >>>     and substr(l.dob,1,4) = substr(r.dob,1,4)"
            >>> ]
            >>>
            >>> linker_settings.cumulative_num_comparisons_from_blocking_rules_chart(
            >>>     blocking_rules
            >>>  )

        Returns:
            VegaLite: A VegaLite chart object. See altair.vegalite.v4.display.VegaLite.
                The vegalite spec is available as a dictionary using the `spec`
                attribute.
        """

        if blocking_rules:
            blocking_rules = ensure_is_list(blocking_rules)

        records = cumulative_comparisons_generated_by_blocking_rules(
            self, blocking_rules, output_chart=True
        )

        return cumulative_blocking_rule_comparisons_generated(records)

    def count_num_comparisons_from_blocking_rules_for_prediction(self, df_predict):
        """Counts the maginal number of edges created from each of the blocking rules
        in `blocking_rules_to_generate_predictions`

        This is different to `count_num_comparisons_from_blocking_rule`
        because it (a) analyses multiple blocking rules rather than a single rule, and
        (b) deduplicates any comparisons that are generated, to tell you the
        marginal effect of each entry in `blocking_rules_to_generate_predictions`

        Args:
            df_predict (SplinkDataFrame): SplinkDataFrame with match weights
            and probabilities of rows matching

        Examples:
            >>> linker = DuckDBLinker(df, connection=":memory:")
            >>> linker.load_settings("saved_settings.json")
            >>> df_predict = linker.predict(threshold_match_probability=0.95)
            >>> count_pairwise = linker.count_num_comparisons_from_blocking_rules_for_prediction(df_predict)
            >>> count_pairwise.as_pandas_dataframe(limit=5)

        Returns:
            SplinkDataFrame: A SplinkDataFrame of the pairwise comparisons and
                estimated pairwise comparisons generated by the blocking rules.
        """  # noqa: E501
        sql = count_num_comparisons_from_blocking_rules_for_prediction_sql(
            self, df_predict
        )
        match_key_analysis = self._sql_to_splink_dataframe_checking_cache(
            sql, "__splink__match_key_analysis"
        )
        return match_key_analysis

    def match_weights_chart(self):
        """Display a chart of the (partial) match weights of the linkage model

        Examples:
            >>> linker.match_weights_chart()
            >>>
            >>> # To view offline (if you don't have an internet connection):
            >>>
            >>> from splink.charts import save_offline_chart
            >>> c = linker.match_weights_chart()
            >>> save_offline_chart(c.spec, "test_chart.html")
            >>>
            >>> # View resultant html file in Jupyter (or just load it in your browser)
            >>> from IPython.display import IFrame
            >>> IFrame(src="./test_chart.html", width=1000, height=500)


        Returns:
            VegaLite: A VegaLite chart object. See altair.vegalite.v4.display.VegaLite.
                The vegalite spec is available as a dictionary using the `spec`
                attribute.
        """
        return self._settings_obj.match_weights_chart()

    def m_u_parameters_chart(self):
        """Display a chart of the m and u parameters of the linkage model

        Examples:
            >>> linker.m_u_parameters_chart()
            >>>
            >>> # To view offline (if you don't have an internet connection):
            >>>
            >>> from splink.charts import save_offline_chart
            >>> c = linker.match_weights_chart()
            >>> save_offline_chart(c.spec, "test_chart.html")
            >>>
            >>> # View resultant html file in Jupyter (or just load it in your browser)
            >>> from IPython.display import IFrame
            >>> IFrame(src="./test_chart.html", width=1000, height=500)


        Returns:
            VegaLite: A VegaLite chart object. See altair.vegalite.v4.display.VegaLite.
                The vegalite spec is available as a dictionary using the `spec`
                attribute.
        """

        return self._settings_obj.m_u_parameters_chart()

    def cluster_studio_dashboard(
        self,
        df_predict: SplinkDataFrame,
        df_clustered: SplinkDataFrame,
        out_path: str,
        sampling_method="random",
        sample_size: int = 10,
        cluster_ids: list = None,
        cluster_names: list = None,
        overwrite: bool = False,
        return_html_as_string=False,
    ):
        """Generate an interactive html visualization of the predicted cluster and
        save to `out_path`.

        Args:
            df_predict (SplinkDataFrame): The outputs of `linker.predict()`
            df_clustered (SplinkDataFrame): The outputs of
                `linker.cluster_pairwise_predictions_at_threshold()`
            out_path (str): The path (including filename) to save the html file to.
            sampling_method (str, optional): `random` or `by_cluster_size`. Defaults to
                `random`.
            sample_size (int, optional): Number of clusters to show in the dahboard.
                Defaults to 10.
            cluster_ids (list): The IDs of the clusters that will be displayed in the
                dashboard.  If provided, ignore the `sampling_method` and `sample_size`
                arguments. Defaults to None.
            overwrite (bool, optional): Overwrite the html file if it already exists?
                Defaults to False.
            cluster_names (list, optional): If provided, the dashboard will display
                these names in the selection box. Ony works in conjunction with
                `cluster_ids`.  Defaults to None.
            return_html_as_string: If True, return the html as a string

        Examples:
            >>> df_p = linker.predict()
            >>> df_c = linker.cluster_pairwise_predictions_at_threshold(df_p, 0.5)
            >>> linker.cluster_studio_dashboard(
            >>>     df_p, df_c, [0, 4, 7], "cluster_studio.html"
            >>> )
            >>>
            >>> # Optionally, in Jupyter, you can display the results inline
            >>> # Otherwise you can just load the html file in your browser
            >>> from IPython.display import IFrame
            >>> IFrame(src="./cluster_studio.html", width="100%", height=1200)

        """
        self._raise_error_if_necessary_waterfall_columns_not_computed()

        rendered = render_splink_cluster_studio_html(
            self,
            df_predict,
            df_clustered,
            out_path,
            sampling_method=sampling_method,
            sample_size=sample_size,
            cluster_ids=cluster_ids,
            overwrite=overwrite,
            cluster_names=cluster_names,
        )

        if return_html_as_string:
            return rendered

    def save_settings_to_json(
        self, out_path: str | None = None, overwrite: bool = False
    ) -> dict:
        """Save the configuration and parameters of the linkage model to a `.json` file.

        The model can later be loaded back in using `linker.load_settings()`.
        The settings dict is also returned in case you want to save it a different way.

        Examples:
            >>> linker.save_settings_to_json("my_settings.json", overwrite=True)

        Args:
            out_path (str, optional): File path for json file. If None, don't save to
                file. Defaults to None.
            overwrite (bool, optional): Overwrite if already exists? Defaults to False.

        Returns:
            dict: The settings as a dictionary.
        """
        model_dict = self._settings_obj.as_dict()
        if out_path:
            if os.path.isfile(out_path) and not overwrite:
                raise ValueError(
                    f"The path {out_path} already exists. Please provide a different "
                    "path or set overwrite=True"
                )
            with open(out_path, "w", encoding="utf-8") as f:
                json.dump(model_dict, f, indent=4)
        return model_dict

    def estimate_probability_two_random_records_match(
        self, deterministic_matching_rules, recall
    ):
        """Estimate the model parameter `probability_two_random_records_match` using
        a direct estimation approach.

        See [here](https://github.com/moj-analytical-services/splink/issues/462)
        for discussion of methodology

        Args:
            deterministic_matching_rules (list): A list of deterministic matching
                rules that should be designed to admit very few (none if possible)
                false positives
            recall (float): A guess at the recall the deterministic matching rules
                will attain.  i.e. what proportion of true matches will be recovered
                by these deterministic rules
        """

        if (recall > 1) or (recall <= 0):
            raise ValueError(
                f"Estimated recall must be greater than 0 "
                f"and no more than 1. Supplied value {recall}."
            )

        # If user, by error, provides a single rule as a string
        if isinstance(deterministic_matching_rules, str):
            deterministic_matching_rules = [deterministic_matching_rules]

        records = cumulative_comparisons_generated_by_blocking_rules(
            self,
            deterministic_matching_rules,
        )

        summary_record = records[-1]
        num_observed_matches = summary_record["cumulative_rows"]
        num_total_comparisons = summary_record["cartesian"]

        if num_observed_matches > num_total_comparisons * recall:
            raise ValueError(
                f"Deterministic matching rules led to more "
                f"observed matches than is consistent with supplied recall. "
                f"With these rules, recall must be at least "
                f"{num_observed_matches/num_total_comparisons:,.2f}."
            )

        num_expected_matches = num_observed_matches / recall
        prob = num_expected_matches / num_total_comparisons

        # warn about boundary values, as these will usually be in error
        if num_observed_matches == 0:
            logger.warning(
                f"WARNING: Deterministic matching rules led to no observed matches! "
                f"This means that no possible record pairs are matches, "
                f"and no records are linked to one another.\n"
                f"If this is truly the case then you do not need "
                f"to run the linkage model.\n"
                f"However this is usually in error; "
                f"expected rules to have recall of {100*recall:,.0f}%. "
                f"Consider revising rules as they may have an error."
            )
        if prob == 1:
            logger.warning(
                "WARNING: Probability two random records match is estimated to be 1.\n"
                "This means that all possible record pairs are matches, "
                "and all records are linked to one another.\n"
                "If this is truly the case then you do not need "
                "to run the linkage model.\n"
                "However, it is more likely that this estimate is faulty. "
                "Perhaps your deterministic matching rules include "
                "too many false positives?"
            )

        self._settings_obj._probability_two_random_records_match = prob

        reciprocal_prob = "Infinity" if prob == 0 else f"{1/prob:,.2f}"
        logger.info(
            f"Probability two random records match is estimated to be  {prob:.3g}.\n"
            f"This means that amongst all possible pairwise record comparisons, one in "
            f"{reciprocal_prob} are expected to match.  "
            f"With {num_total_comparisons:,.0f} total"
            " possible comparisons, we expect a total of around "
            f"{num_expected_matches:,.2f} matching pairs"
        )

    def invalidate_cache(self):
        """Invalidate the Splink cache.  Any previously-computed tables
        will be recomputed.
        This is useful, for example, if the input data tables have changed.
        """
        # Before Splink executes a SQL command, it checks the cache to see
        # whether a table already exists with the name of the output table

        # This function has the effect of changing the names of the output tables
        # to include a different unique id

        # As a result, any previously cached tables will not be found
        self._cache_uid = ascii_uid(8)

        # As a result, any previously cached tables will not be found
        self._intermediate_table_cache.invalidate_cache()

        # Also drop any existing splink tables from the database
        # Note, this is not actually necessary, it's just good housekeeping
        self._delete_tables_created_by_splink_from_db()

    def register_table_input_nodes_concat_with_tf(self, input_data, overwrite=False):
        """Register a pre-computed version of the input_nodes_concat_with_tf table that
        you want to re-use e.g. that you created in a previous run

        This method allowed you to register this table in the Splink cache
        so it will be used rather than Splink computing this table anew.

        Args:
            input_data: The data you wish to register. This can be either a dictionary,
                pandas dataframe, pyarrow table or a spark dataframe.
            overwrite (bool): Overwrite the table in the underlying database if it
                exists
        """

        table_name_physical = "__splink__df_concat_with_tf_" + self._cache_uid
        splink_dataframe = self.register_table(
            input_data, table_name_physical, overwrite=overwrite
        )
        self._intermediate_table_cache["__splink__df_concat_with_tf"] = splink_dataframe
        return splink_dataframe

    def register_table_predict(self, input_data, overwrite=False):
        table_name_physical = "__splink__df_predict_" + self._cache_uid
        splink_dataframe = self.register_table(
            input_data, table_name_physical, overwrite=overwrite
        )
        self._intermediate_table_cache["__splink__df_predict"] = splink_dataframe
        return splink_dataframe

    def register_term_frequency_lookup(self, input_data, col_name, overwrite=False):
        input_col = InputColumn(col_name, settings_obj=self._settings_obj)
        table_name_templated = colname_to_tf_tablename(input_col)
        table_name_physical = f"{table_name_templated}_{self._cache_uid}"
        splink_dataframe = self.register_table(
            input_data, table_name_physical, overwrite=overwrite
        )
        self._intermediate_table_cache[table_name_templated] = splink_dataframe
        return splink_dataframe

    def register_labels_table(self, input_data, overwrite=False):
        table_name_physical = "__splink__df_labels_" + ascii_uid(8)
        splink_dataframe = self.register_table(
            input_data, table_name_physical, overwrite=overwrite
        )
        return splink_dataframe<|MERGE_RESOLUTION|>--- conflicted
+++ resolved
@@ -199,21 +199,11 @@
             homogenised_tables, homogenised_aliases
         )
 
-<<<<<<< HEAD
-=======
+        self._validate_input_dfs()
+        self._em_training_sessions = []
+        
         self._names_of_tables_created_by_splink: set = set()
         self._intermediate_table_cache: dict = CacheDictWithLogging()
-
-        if not isinstance(settings_dict, (dict, type(None))):
-            self._setup_settings_objs(None)  # feed it a blank settings dictionary
-            self.load_settings(settings_dict)
-        else:
-            settings_dict = deepcopy(settings_dict)
-            self._setup_settings_objs(settings_dict)
-
->>>>>>> c0e6e5c9
-        self._validate_input_dfs()
-        self._em_training_sessions = []
 
         self._find_new_matches_mode = False
         self._train_u_using_random_sample_mode = False
